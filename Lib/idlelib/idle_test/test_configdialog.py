'''Test idlelib.configdialog.

Coverage: 46% just by creating dialog.
The other half is code for working with user customizations.
'''
from idlelib.configdialog import ConfigDialog  # always test import
from test.support import requires
requires('gui')
from tkinter import Tk
import unittest

class ConfigDialogTest(unittest.TestCase):

    @classmethod
    def setUpClass(cls):
        cls.root = Tk()
<<<<<<< HEAD
=======
        cls.root.withdraw()
        macosx._initializeTkVariantTests(cls.root)
>>>>>>> 00b1e0f7

    @classmethod
    def tearDownClass(cls):
        cls.root.update_idletasks()
        cls.root.destroy()
        del cls.root

    def test_configdialog(self):
        d = ConfigDialog(self.root, 'Test', _utest=True)
        d.remove_var_callbacks()


if __name__ == '__main__':
    unittest.main(verbosity=2)<|MERGE_RESOLUTION|>--- conflicted
+++ resolved
@@ -14,11 +14,7 @@
     @classmethod
     def setUpClass(cls):
         cls.root = Tk()
-<<<<<<< HEAD
-=======
         cls.root.withdraw()
-        macosx._initializeTkVariantTests(cls.root)
->>>>>>> 00b1e0f7
 
     @classmethod
     def tearDownClass(cls):
