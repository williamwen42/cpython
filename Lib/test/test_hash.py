--- conflicted
+++ resolved
@@ -172,11 +172,7 @@
     # an object to be tested
 
     def get_hash_command(self, repr_):
-<<<<<<< HEAD
-        return 'print(hash(eval(%r.decode("utf-8"))))' % repr_.encode("utf-8")
-=======
         return 'print(hash(eval(%a)))' % repr_
->>>>>>> bc27a050
 
     def get_hash(self, repr_, seed=None):
         env = os.environ.copy()
