"""Unit tests for the io module."""

# Tests of io are scattered over the test suite:
# * test_bufio - tests file buffering
# * test_memoryio - tests BytesIO and StringIO
# * test_fileio - tests FileIO
# * test_file - tests the file interface
# * test_io - tests everything else in the io module
# * test_univnewlines - tests universal newline support
# * test_largefile - tests operations on a file greater than 2**32 bytes
#     (only enabled with -ulargefile)

################################################################################
# ATTENTION TEST WRITERS!!!
################################################################################
# When writing tests for io, it's important to test both the C and Python
# implementations. This is usually done by writing a base test that refers to
# the type it is testing as a attribute. Then it provides custom subclasses to
# test both implementations. This file has lots of examples.
################################################################################

import abc
import array
import errno
import locale
import os
import pickle
import random
import signal
import sys
import time
import unittest
import warnings
import weakref
from collections import deque, UserList
from itertools import cycle, count
from test import support
from test.script_helper import assert_python_ok

import codecs
import io  # C implementation of io
import _pyio as pyio # Python implementation of io
try:
    import threading
except ImportError:
    threading = None

def _default_chunk_size():
    """Get the default TextIOWrapper chunk size"""
    with open(__file__, "r", encoding="latin-1") as f:
        return f._CHUNK_SIZE


class MockRawIOWithoutRead:
    """A RawIO implementation without read(), so as to exercise the default
    RawIO.read() which calls readinto()."""

    def __init__(self, read_stack=()):
        self._read_stack = list(read_stack)
        self._write_stack = []
        self._reads = 0
        self._extraneous_reads = 0

    def write(self, b):
        self._write_stack.append(bytes(b))
        return len(b)

    def writable(self):
        return True

    def fileno(self):
        return 42

    def readable(self):
        return True

    def seekable(self):
        return True

    def seek(self, pos, whence):
        return 0   # wrong but we gotta return something

    def tell(self):
        return 0   # same comment as above

    def readinto(self, buf):
        self._reads += 1
        max_len = len(buf)
        try:
            data = self._read_stack[0]
        except IndexError:
            self._extraneous_reads += 1
            return 0
        if data is None:
            del self._read_stack[0]
            return None
        n = len(data)
        if len(data) <= max_len:
            del self._read_stack[0]
            buf[:n] = data
            return n
        else:
            buf[:] = data[:max_len]
            self._read_stack[0] = data[max_len:]
            return max_len

    def truncate(self, pos=None):
        return pos

class CMockRawIOWithoutRead(MockRawIOWithoutRead, io.RawIOBase):
    pass

class PyMockRawIOWithoutRead(MockRawIOWithoutRead, pyio.RawIOBase):
    pass


class MockRawIO(MockRawIOWithoutRead):

    def read(self, n=None):
        self._reads += 1
        try:
            return self._read_stack.pop(0)
        except:
            self._extraneous_reads += 1
            return b""

class CMockRawIO(MockRawIO, io.RawIOBase):
    pass

class PyMockRawIO(MockRawIO, pyio.RawIOBase):
    pass


class MisbehavedRawIO(MockRawIO):
    def write(self, b):
        return super().write(b) * 2

    def read(self, n=None):
        return super().read(n) * 2

    def seek(self, pos, whence):
        return -123

    def tell(self):
        return -456

    def readinto(self, buf):
        super().readinto(buf)
        return len(buf) * 5

class CMisbehavedRawIO(MisbehavedRawIO, io.RawIOBase):
    pass

class PyMisbehavedRawIO(MisbehavedRawIO, pyio.RawIOBase):
    pass


class CloseFailureIO(MockRawIO):
    closed = 0

    def close(self):
        if not self.closed:
            self.closed = 1
            raise OSError

class CCloseFailureIO(CloseFailureIO, io.RawIOBase):
    pass

class PyCloseFailureIO(CloseFailureIO, pyio.RawIOBase):
    pass


class MockFileIO:

    def __init__(self, data):
        self.read_history = []
        super().__init__(data)

    def read(self, n=None):
        res = super().read(n)
        self.read_history.append(None if res is None else len(res))
        return res

    def readinto(self, b):
        res = super().readinto(b)
        self.read_history.append(res)
        return res

class CMockFileIO(MockFileIO, io.BytesIO):
    pass

class PyMockFileIO(MockFileIO, pyio.BytesIO):
    pass


class MockUnseekableIO:
    def seekable(self):
        return False

    def seek(self, *args):
        raise self.UnsupportedOperation("not seekable")

    def tell(self, *args):
        raise self.UnsupportedOperation("not seekable")

class CMockUnseekableIO(MockUnseekableIO, io.BytesIO):
    UnsupportedOperation = io.UnsupportedOperation

class PyMockUnseekableIO(MockUnseekableIO, pyio.BytesIO):
    UnsupportedOperation = pyio.UnsupportedOperation


class MockNonBlockWriterIO:

    def __init__(self):
        self._write_stack = []
        self._blocker_char = None

    def pop_written(self):
        s = b"".join(self._write_stack)
        self._write_stack[:] = []
        return s

    def block_on(self, char):
        """Block when a given char is encountered."""
        self._blocker_char = char

    def readable(self):
        return True

    def seekable(self):
        return True

    def writable(self):
        return True

    def write(self, b):
        b = bytes(b)
        n = -1
        if self._blocker_char:
            try:
                n = b.index(self._blocker_char)
            except ValueError:
                pass
            else:
                if n > 0:
                    # write data up to the first blocker
                    self._write_stack.append(b[:n])
                    return n
                else:
                    # cancel blocker and indicate would block
                    self._blocker_char = None
                    return None
        self._write_stack.append(b)
        return len(b)

class CMockNonBlockWriterIO(MockNonBlockWriterIO, io.RawIOBase):
    BlockingIOError = io.BlockingIOError

class PyMockNonBlockWriterIO(MockNonBlockWriterIO, pyio.RawIOBase):
    BlockingIOError = pyio.BlockingIOError


class IOTest(unittest.TestCase):

    def setUp(self):
        support.unlink(support.TESTFN)

    def tearDown(self):
        support.unlink(support.TESTFN)

    def write_ops(self, f):
        self.assertEqual(f.write(b"blah."), 5)
        f.truncate(0)
        self.assertEqual(f.tell(), 5)
        f.seek(0)

        self.assertEqual(f.write(b"blah."), 5)
        self.assertEqual(f.seek(0), 0)
        self.assertEqual(f.write(b"Hello."), 6)
        self.assertEqual(f.tell(), 6)
        self.assertEqual(f.seek(-1, 1), 5)
        self.assertEqual(f.tell(), 5)
        self.assertEqual(f.write(bytearray(b" world\n\n\n")), 9)
        self.assertEqual(f.seek(0), 0)
        self.assertEqual(f.write(b"h"), 1)
        self.assertEqual(f.seek(-1, 2), 13)
        self.assertEqual(f.tell(), 13)

        self.assertEqual(f.truncate(12), 12)
        self.assertEqual(f.tell(), 13)
        self.assertRaises(TypeError, f.seek, 0.0)

    def read_ops(self, f, buffered=False):
        data = f.read(5)
        self.assertEqual(data, b"hello")
        data = bytearray(data)
        self.assertEqual(f.readinto(data), 5)
        self.assertEqual(data, b" worl")
        self.assertEqual(f.readinto(data), 2)
        self.assertEqual(len(data), 5)
        self.assertEqual(data[:2], b"d\n")
        self.assertEqual(f.seek(0), 0)
        self.assertEqual(f.read(20), b"hello world\n")
        self.assertEqual(f.read(1), b"")
        self.assertEqual(f.readinto(bytearray(b"x")), 0)
        self.assertEqual(f.seek(-6, 2), 6)
        self.assertEqual(f.read(5), b"world")
        self.assertEqual(f.read(0), b"")
        self.assertEqual(f.readinto(bytearray()), 0)
        self.assertEqual(f.seek(-6, 1), 5)
        self.assertEqual(f.read(5), b" worl")
        self.assertEqual(f.tell(), 10)
        self.assertRaises(TypeError, f.seek, 0.0)
        if buffered:
            f.seek(0)
            self.assertEqual(f.read(), b"hello world\n")
            f.seek(6)
            self.assertEqual(f.read(), b"world\n")
            self.assertEqual(f.read(), b"")

    LARGE = 2**31

    def large_file_ops(self, f):
        assert f.readable()
        assert f.writable()
        self.assertEqual(f.seek(self.LARGE), self.LARGE)
        self.assertEqual(f.tell(), self.LARGE)
        self.assertEqual(f.write(b"xxx"), 3)
        self.assertEqual(f.tell(), self.LARGE + 3)
        self.assertEqual(f.seek(-1, 1), self.LARGE + 2)
        self.assertEqual(f.truncate(), self.LARGE + 2)
        self.assertEqual(f.tell(), self.LARGE + 2)
        self.assertEqual(f.seek(0, 2), self.LARGE + 2)
        self.assertEqual(f.truncate(self.LARGE + 1), self.LARGE + 1)
        self.assertEqual(f.tell(), self.LARGE + 2)
        self.assertEqual(f.seek(0, 2), self.LARGE + 1)
        self.assertEqual(f.seek(-1, 2), self.LARGE)
        self.assertEqual(f.read(2), b"x")

    def test_invalid_operations(self):
        # Try writing on a file opened in read mode and vice-versa.
        exc = self.UnsupportedOperation
        for mode in ("w", "wb"):
            with self.open(support.TESTFN, mode) as fp:
                self.assertRaises(exc, fp.read)
                self.assertRaises(exc, fp.readline)
        with self.open(support.TESTFN, "wb", buffering=0) as fp:
            self.assertRaises(exc, fp.read)
            self.assertRaises(exc, fp.readline)
        with self.open(support.TESTFN, "rb", buffering=0) as fp:
            self.assertRaises(exc, fp.write, b"blah")
            self.assertRaises(exc, fp.writelines, [b"blah\n"])
        with self.open(support.TESTFN, "rb") as fp:
            self.assertRaises(exc, fp.write, b"blah")
            self.assertRaises(exc, fp.writelines, [b"blah\n"])
        with self.open(support.TESTFN, "r") as fp:
            self.assertRaises(exc, fp.write, "blah")
            self.assertRaises(exc, fp.writelines, ["blah\n"])
            # Non-zero seeking from current or end pos
            self.assertRaises(exc, fp.seek, 1, self.SEEK_CUR)
            self.assertRaises(exc, fp.seek, -1, self.SEEK_END)

    def test_open_handles_NUL_chars(self):
        fn_with_NUL = 'foo\0bar'
        self.assertRaises(ValueError, self.open, fn_with_NUL, 'w')
        self.assertRaises(ValueError, self.open, bytes(fn_with_NUL, 'ascii'), 'w')

    def test_raw_file_io(self):
        with self.open(support.TESTFN, "wb", buffering=0) as f:
            self.assertEqual(f.readable(), False)
            self.assertEqual(f.writable(), True)
            self.assertEqual(f.seekable(), True)
            self.write_ops(f)
        with self.open(support.TESTFN, "rb", buffering=0) as f:
            self.assertEqual(f.readable(), True)
            self.assertEqual(f.writable(), False)
            self.assertEqual(f.seekable(), True)
            self.read_ops(f)

    def test_buffered_file_io(self):
        with self.open(support.TESTFN, "wb") as f:
            self.assertEqual(f.readable(), False)
            self.assertEqual(f.writable(), True)
            self.assertEqual(f.seekable(), True)
            self.write_ops(f)
        with self.open(support.TESTFN, "rb") as f:
            self.assertEqual(f.readable(), True)
            self.assertEqual(f.writable(), False)
            self.assertEqual(f.seekable(), True)
            self.read_ops(f, True)

    def test_readline(self):
        with self.open(support.TESTFN, "wb") as f:
            f.write(b"abc\ndef\nxyzzy\nfoo\x00bar\nanother line")
        with self.open(support.TESTFN, "rb") as f:
            self.assertEqual(f.readline(), b"abc\n")
            self.assertEqual(f.readline(10), b"def\n")
            self.assertEqual(f.readline(2), b"xy")
            self.assertEqual(f.readline(4), b"zzy\n")
            self.assertEqual(f.readline(), b"foo\x00bar\n")
            self.assertEqual(f.readline(None), b"another line")
            self.assertRaises(TypeError, f.readline, 5.3)
        with self.open(support.TESTFN, "r") as f:
            self.assertRaises(TypeError, f.readline, 5.3)

    def test_raw_bytes_io(self):
        f = self.BytesIO()
        self.write_ops(f)
        data = f.getvalue()
        self.assertEqual(data, b"hello world\n")
        f = self.BytesIO(data)
        self.read_ops(f, True)

    def test_large_file_ops(self):
        # On Windows and Mac OSX this test comsumes large resources; It takes
        # a long time to build the >2GB file and takes >2GB of disk space
        # therefore the resource must be enabled to run this test.
        if sys.platform[:3] == 'win' or sys.platform == 'darwin':
            support.requires(
                'largefile',
                'test requires %s bytes and a long time to run' % self.LARGE)
        with self.open(support.TESTFN, "w+b", 0) as f:
            self.large_file_ops(f)
        with self.open(support.TESTFN, "w+b") as f:
            self.large_file_ops(f)

    def test_with_open(self):
        for bufsize in (0, 1, 100):
            f = None
            with self.open(support.TESTFN, "wb", bufsize) as f:
                f.write(b"xxx")
            self.assertEqual(f.closed, True)
            f = None
            try:
                with self.open(support.TESTFN, "wb", bufsize) as f:
                    1/0
            except ZeroDivisionError:
                self.assertEqual(f.closed, True)
            else:
                self.fail("1/0 didn't raise an exception")

    # issue 5008
    def test_append_mode_tell(self):
        with self.open(support.TESTFN, "wb") as f:
            f.write(b"xxx")
        with self.open(support.TESTFN, "ab", buffering=0) as f:
            self.assertEqual(f.tell(), 3)
        with self.open(support.TESTFN, "ab") as f:
            self.assertEqual(f.tell(), 3)
        with self.open(support.TESTFN, "a") as f:
            self.assertTrue(f.tell() > 0)

    def test_destructor(self):
        record = []
        class MyFileIO(self.FileIO):
            def __del__(self):
                record.append(1)
                try:
                    f = super().__del__
                except AttributeError:
                    pass
                else:
                    f()
            def close(self):
                record.append(2)
                super().close()
            def flush(self):
                record.append(3)
                super().flush()
        with support.check_warnings(('', ResourceWarning)):
            f = MyFileIO(support.TESTFN, "wb")
            f.write(b"xxx")
            del f
            support.gc_collect()
            self.assertEqual(record, [1, 2, 3])
            with self.open(support.TESTFN, "rb") as f:
                self.assertEqual(f.read(), b"xxx")

    def _check_base_destructor(self, base):
        record = []
        class MyIO(base):
            def __init__(self):
                # This exercises the availability of attributes on object
                # destruction.
                # (in the C version, close() is called by the tp_dealloc
                # function, not by __del__)
                self.on_del = 1
                self.on_close = 2
                self.on_flush = 3
            def __del__(self):
                record.append(self.on_del)
                try:
                    f = super().__del__
                except AttributeError:
                    pass
                else:
                    f()
            def close(self):
                record.append(self.on_close)
                super().close()
            def flush(self):
                record.append(self.on_flush)
                super().flush()
        f = MyIO()
        del f
        support.gc_collect()
        self.assertEqual(record, [1, 2, 3])

    def test_IOBase_destructor(self):
        self._check_base_destructor(self.IOBase)

    def test_RawIOBase_destructor(self):
        self._check_base_destructor(self.RawIOBase)

    def test_BufferedIOBase_destructor(self):
        self._check_base_destructor(self.BufferedIOBase)

    def test_TextIOBase_destructor(self):
        self._check_base_destructor(self.TextIOBase)

    def test_close_flushes(self):
        with self.open(support.TESTFN, "wb") as f:
            f.write(b"xxx")
        with self.open(support.TESTFN, "rb") as f:
            self.assertEqual(f.read(), b"xxx")

    def test_array_writes(self):
        a = array.array('i', range(10))
        n = len(a.tobytes())
        with self.open(support.TESTFN, "wb", 0) as f:
            self.assertEqual(f.write(a), n)
        with self.open(support.TESTFN, "wb") as f:
            self.assertEqual(f.write(a), n)

    def test_closefd(self):
        self.assertRaises(ValueError, self.open, support.TESTFN, 'w',
                          closefd=False)

    def test_read_closed(self):
        with self.open(support.TESTFN, "w") as f:
            f.write("egg\n")
        with self.open(support.TESTFN, "r") as f:
            file = self.open(f.fileno(), "r", closefd=False)
            self.assertEqual(file.read(), "egg\n")
            file.seek(0)
            file.close()
            self.assertRaises(ValueError, file.read)

    def test_no_closefd_with_filename(self):
        # can't use closefd in combination with a file name
        self.assertRaises(ValueError, self.open, support.TESTFN, "r", closefd=False)

    def test_closefd_attr(self):
        with self.open(support.TESTFN, "wb") as f:
            f.write(b"egg\n")
        with self.open(support.TESTFN, "r") as f:
            self.assertEqual(f.buffer.raw.closefd, True)
            file = self.open(f.fileno(), "r", closefd=False)
            self.assertEqual(file.buffer.raw.closefd, False)

    def test_garbage_collection(self):
        # FileIO objects are collected, and collecting them flushes
        # all data to disk.
        with support.check_warnings(('', ResourceWarning)):
            f = self.FileIO(support.TESTFN, "wb")
            f.write(b"abcxxx")
            f.f = f
            wr = weakref.ref(f)
            del f
            support.gc_collect()
        self.assertTrue(wr() is None, wr)
        with self.open(support.TESTFN, "rb") as f:
            self.assertEqual(f.read(), b"abcxxx")

    def test_unbounded_file(self):
        # Issue #1174606: reading from an unbounded stream such as /dev/zero.
        zero = "/dev/zero"
        if not os.path.exists(zero):
            self.skipTest("{0} does not exist".format(zero))
        if sys.maxsize > 0x7FFFFFFF:
            self.skipTest("test can only run in a 32-bit address space")
        if support.real_max_memuse < support._2G:
            self.skipTest("test requires at least 2GB of memory")
        with self.open(zero, "rb", buffering=0) as f:
            self.assertRaises(OverflowError, f.read)
        with self.open(zero, "rb") as f:
            self.assertRaises(OverflowError, f.read)
        with self.open(zero, "r") as f:
            self.assertRaises(OverflowError, f.read)

    def check_flush_error_on_close(self, *args, **kwargs):
        # Test that the file is closed despite failed flush
        # and that flush() is called before file closed.
        f = self.open(*args, **kwargs)
        closed = []
        def bad_flush():
            closed[:] = [f.closed]
            raise OSError()
        f.flush = bad_flush
        self.assertRaises(OSError, f.close) # exception not swallowed
        self.assertTrue(f.closed)
        self.assertTrue(closed)      # flush() called
        self.assertFalse(closed[0])  # flush() called before file closed
        f.flush = lambda: None  # break reference loop

    def test_flush_error_on_close(self):
        # raw file
        # Issue #5700: io.FileIO calls flush() after file closed
        self.check_flush_error_on_close(support.TESTFN, 'wb', buffering=0)
        fd = os.open(support.TESTFN, os.O_WRONLY|os.O_CREAT)
        self.check_flush_error_on_close(fd, 'wb', buffering=0)
        fd = os.open(support.TESTFN, os.O_WRONLY|os.O_CREAT)
        self.check_flush_error_on_close(fd, 'wb', buffering=0, closefd=False)
        os.close(fd)
        # buffered io
        self.check_flush_error_on_close(support.TESTFN, 'wb')
        fd = os.open(support.TESTFN, os.O_WRONLY|os.O_CREAT)
        self.check_flush_error_on_close(fd, 'wb')
        fd = os.open(support.TESTFN, os.O_WRONLY|os.O_CREAT)
        self.check_flush_error_on_close(fd, 'wb', closefd=False)
        os.close(fd)
        # text io
        self.check_flush_error_on_close(support.TESTFN, 'w')
        fd = os.open(support.TESTFN, os.O_WRONLY|os.O_CREAT)
        self.check_flush_error_on_close(fd, 'w')
        fd = os.open(support.TESTFN, os.O_WRONLY|os.O_CREAT)
        self.check_flush_error_on_close(fd, 'w', closefd=False)
        os.close(fd)

    def test_multi_close(self):
        f = self.open(support.TESTFN, "wb", buffering=0)
        f.close()
        f.close()
        f.close()
        self.assertRaises(ValueError, f.flush)

    def test_RawIOBase_read(self):
        # Exercise the default RawIOBase.read() implementation (which calls
        # readinto() internally).
        rawio = self.MockRawIOWithoutRead((b"abc", b"d", None, b"efg", None))
        self.assertEqual(rawio.read(2), b"ab")
        self.assertEqual(rawio.read(2), b"c")
        self.assertEqual(rawio.read(2), b"d")
        self.assertEqual(rawio.read(2), None)
        self.assertEqual(rawio.read(2), b"ef")
        self.assertEqual(rawio.read(2), b"g")
        self.assertEqual(rawio.read(2), None)
        self.assertEqual(rawio.read(2), b"")

    def test_types_have_dict(self):
        test = (
            self.IOBase(),
            self.RawIOBase(),
            self.TextIOBase(),
            self.StringIO(),
            self.BytesIO()
        )
        for obj in test:
            self.assertTrue(hasattr(obj, "__dict__"))

    def test_opener(self):
        with self.open(support.TESTFN, "w") as f:
            f.write("egg\n")
        fd = os.open(support.TESTFN, os.O_RDONLY)
        def opener(path, flags):
            return fd
        with self.open("non-existent", "r", opener=opener) as f:
            self.assertEqual(f.read(), "egg\n")

    def test_fileio_closefd(self):
        # Issue #4841
        with self.open(__file__, 'rb') as f1, \
             self.open(__file__, 'rb') as f2:
            fileio = self.FileIO(f1.fileno(), closefd=False)
            # .__init__() must not close f1
            fileio.__init__(f2.fileno(), closefd=False)
            f1.readline()
            # .close() must not close f2
            fileio.close()
            f2.readline()

    def test_nonbuffered_textio(self):
        with warnings.catch_warnings(record=True) as recorded:
            with self.assertRaises(ValueError):
                self.open(support.TESTFN, 'w', buffering=0)
            support.gc_collect()
        self.assertEqual(recorded, [])

    def test_invalid_newline(self):
        with warnings.catch_warnings(record=True) as recorded:
            with self.assertRaises(ValueError):
                self.open(support.TESTFN, 'w', newline='invalid')
            support.gc_collect()
        self.assertEqual(recorded, [])


class CIOTest(IOTest):

    def test_IOBase_finalize(self):
        # Issue #12149: segmentation fault on _PyIOBase_finalize when both a
        # class which inherits IOBase and an object of this class are caught
        # in a reference cycle and close() is already in the method cache.
        class MyIO(self.IOBase):
            def close(self):
                pass

        # create an instance to populate the method cache
        MyIO()
        obj = MyIO()
        obj.obj = obj
        wr = weakref.ref(obj)
        del MyIO
        del obj
        support.gc_collect()
        self.assertTrue(wr() is None, wr)

class PyIOTest(IOTest):
    pass


class CommonBufferedTests:
    # Tests common to BufferedReader, BufferedWriter and BufferedRandom

    def test_detach(self):
        raw = self.MockRawIO()
        buf = self.tp(raw)
        self.assertIs(buf.detach(), raw)
        self.assertRaises(ValueError, buf.detach)

        repr(buf)  # Should still work

    def test_fileno(self):
        rawio = self.MockRawIO()
        bufio = self.tp(rawio)

        self.assertEqual(42, bufio.fileno())

    @unittest.skip('test having existential crisis')
    def test_no_fileno(self):
        # XXX will we always have fileno() function? If so, kill
        # this test. Else, write it.
        pass

    def test_invalid_args(self):
        rawio = self.MockRawIO()
        bufio = self.tp(rawio)
        # Invalid whence
        self.assertRaises(ValueError, bufio.seek, 0, -1)
        self.assertRaises(ValueError, bufio.seek, 0, 9)

    def test_override_destructor(self):
        tp = self.tp
        record = []
        class MyBufferedIO(tp):
            def __del__(self):
                record.append(1)
                try:
                    f = super().__del__
                except AttributeError:
                    pass
                else:
                    f()
            def close(self):
                record.append(2)
                super().close()
            def flush(self):
                record.append(3)
                super().flush()
        rawio = self.MockRawIO()
        bufio = MyBufferedIO(rawio)
        writable = bufio.writable()
        del bufio
        support.gc_collect()
        if writable:
            self.assertEqual(record, [1, 2, 3])
        else:
            self.assertEqual(record, [1, 2])

    def test_context_manager(self):
        # Test usability as a context manager
        rawio = self.MockRawIO()
        bufio = self.tp(rawio)
        def _with():
            with bufio:
                pass
        _with()
        # bufio should now be closed, and using it a second time should raise
        # a ValueError.
        self.assertRaises(ValueError, _with)

    def test_error_through_destructor(self):
        # Test that the exception state is not modified by a destructor,
        # even if close() fails.
        rawio = self.CloseFailureIO()
        def f():
            self.tp(rawio).xyzzy
        with support.captured_output("stderr") as s:
            self.assertRaises(AttributeError, f)
        s = s.getvalue().strip()
        if s:
            # The destructor *may* have printed an unraisable error, check it
            self.assertEqual(len(s.splitlines()), 1)
            self.assertTrue(s.startswith("Exception OSError: "), s)
            self.assertTrue(s.endswith(" ignored"), s)

    def test_repr(self):
        raw = self.MockRawIO()
        b = self.tp(raw)
        clsname = "%s.%s" % (self.tp.__module__, self.tp.__qualname__)
        self.assertEqual(repr(b), "<%s>" % clsname)
        raw.name = "dummy"
        self.assertEqual(repr(b), "<%s name='dummy'>" % clsname)
        raw.name = b"dummy"
        self.assertEqual(repr(b), "<%s name=b'dummy'>" % clsname)

    def test_flush_error_on_close(self):
        # Test that buffered file is closed despite failed flush
        # and that flush() is called before file closed.
        raw = self.MockRawIO()
        closed = []
        def bad_flush():
            closed[:] = [b.closed, raw.closed]
            raise OSError()
        raw.flush = bad_flush
        b = self.tp(raw)
        self.assertRaises(OSError, b.close) # exception not swallowed
        self.assertTrue(b.closed)
        self.assertTrue(raw.closed)
        self.assertTrue(closed)      # flush() called
        self.assertFalse(closed[0])  # flush() called before file closed
        self.assertFalse(closed[1])
        raw.flush = lambda: None  # break reference loop

    def test_close_error_on_close(self):
        raw = self.MockRawIO()
        def bad_flush():
            raise OSError('flush')
        def bad_close():
            raise OSError('close')
        raw.close = bad_close
        b = self.tp(raw)
        b.flush = bad_flush
        with self.assertRaises(OSError) as err: # exception not swallowed
            b.close()
        self.assertEqual(err.exception.args, ('close',))
        self.assertIsInstance(err.exception.__context__, OSError)
        self.assertEqual(err.exception.__context__.args, ('flush',))
        self.assertFalse(b.closed)

    def test_nonnormalized_close_error_on_close(self):
        # Issue #21677
        raw = self.MockRawIO()
        def bad_flush():
            raise non_existing_flush
        def bad_close():
            raise non_existing_close
        raw.close = bad_close
        b = self.tp(raw)
        b.flush = bad_flush
        with self.assertRaises(NameError) as err: # exception not swallowed
            b.close()
        self.assertIn('non_existing_close', str(err.exception))
        self.assertIsInstance(err.exception.__context__, NameError)
        self.assertIn('non_existing_flush', str(err.exception.__context__))
        self.assertFalse(b.closed)

    def test_multi_close(self):
        raw = self.MockRawIO()
        b = self.tp(raw)
        b.close()
        b.close()
        b.close()
        self.assertRaises(ValueError, b.flush)

    def test_unseekable(self):
        bufio = self.tp(self.MockUnseekableIO(b"A" * 10))
        self.assertRaises(self.UnsupportedOperation, bufio.tell)
        self.assertRaises(self.UnsupportedOperation, bufio.seek, 0)

    def test_readonly_attributes(self):
        raw = self.MockRawIO()
        buf = self.tp(raw)
        x = self.MockRawIO()
        with self.assertRaises(AttributeError):
            buf.raw = x


class SizeofTest:

    @support.cpython_only
    def test_sizeof(self):
        bufsize1 = 4096
        bufsize2 = 8192
        rawio = self.MockRawIO()
        bufio = self.tp(rawio, buffer_size=bufsize1)
        size = sys.getsizeof(bufio) - bufsize1
        rawio = self.MockRawIO()
        bufio = self.tp(rawio, buffer_size=bufsize2)
        self.assertEqual(sys.getsizeof(bufio), size + bufsize2)

    @support.cpython_only
    def test_buffer_freeing(self) :
        bufsize = 4096
        rawio = self.MockRawIO()
        bufio = self.tp(rawio, buffer_size=bufsize)
        size = sys.getsizeof(bufio) - bufsize
        bufio.close()
        self.assertEqual(sys.getsizeof(bufio), size)

class BufferedReaderTest(unittest.TestCase, CommonBufferedTests):
    read_mode = "rb"

    def test_constructor(self):
        rawio = self.MockRawIO([b"abc"])
        bufio = self.tp(rawio)
        bufio.__init__(rawio)
        bufio.__init__(rawio, buffer_size=1024)
        bufio.__init__(rawio, buffer_size=16)
        self.assertEqual(b"abc", bufio.read())
        self.assertRaises(ValueError, bufio.__init__, rawio, buffer_size=0)
        self.assertRaises(ValueError, bufio.__init__, rawio, buffer_size=-16)
        self.assertRaises(ValueError, bufio.__init__, rawio, buffer_size=-1)
        rawio = self.MockRawIO([b"abc"])
        bufio.__init__(rawio)
        self.assertEqual(b"abc", bufio.read())

    def test_uninitialized(self):
        bufio = self.tp.__new__(self.tp)
        del bufio
        bufio = self.tp.__new__(self.tp)
        self.assertRaisesRegex((ValueError, AttributeError),
                               'uninitialized|has no attribute',
                               bufio.read, 0)
        bufio.__init__(self.MockRawIO())
        self.assertEqual(bufio.read(0), b'')

    def test_read(self):
        for arg in (None, 7):
            rawio = self.MockRawIO((b"abc", b"d", b"efg"))
            bufio = self.tp(rawio)
            self.assertEqual(b"abcdefg", bufio.read(arg))
        # Invalid args
        self.assertRaises(ValueError, bufio.read, -2)

    def test_read1(self):
        rawio = self.MockRawIO((b"abc", b"d", b"efg"))
        bufio = self.tp(rawio)
        self.assertEqual(b"a", bufio.read(1))
        self.assertEqual(b"b", bufio.read1(1))
        self.assertEqual(rawio._reads, 1)
        self.assertEqual(b"c", bufio.read1(100))
        self.assertEqual(rawio._reads, 1)
        self.assertEqual(b"d", bufio.read1(100))
        self.assertEqual(rawio._reads, 2)
        self.assertEqual(b"efg", bufio.read1(100))
        self.assertEqual(rawio._reads, 3)
        self.assertEqual(b"", bufio.read1(100))
        self.assertEqual(rawio._reads, 4)
        # Invalid args
        self.assertRaises(ValueError, bufio.read1, -1)

    def test_readinto(self):
        rawio = self.MockRawIO((b"abc", b"d", b"efg"))
        bufio = self.tp(rawio)
        b = bytearray(2)
        self.assertEqual(bufio.readinto(b), 2)
        self.assertEqual(b, b"ab")
        self.assertEqual(bufio.readinto(b), 2)
        self.assertEqual(b, b"cd")
        self.assertEqual(bufio.readinto(b), 2)
        self.assertEqual(b, b"ef")
        self.assertEqual(bufio.readinto(b), 1)
        self.assertEqual(b, b"gf")
        self.assertEqual(bufio.readinto(b), 0)
        self.assertEqual(b, b"gf")
        rawio = self.MockRawIO((b"abc", None))
        bufio = self.tp(rawio)
        self.assertEqual(bufio.readinto(b), 2)
        self.assertEqual(b, b"ab")
        self.assertEqual(bufio.readinto(b), 1)
        self.assertEqual(b, b"cb")

    def test_readinto1(self):
        buffer_size = 10
        rawio = self.MockRawIO((b"abc", b"de", b"fgh", b"jkl"))
        bufio = self.tp(rawio, buffer_size=buffer_size)
        b = bytearray(2)
        self.assertEqual(bufio.peek(3), b'abc')
        self.assertEqual(rawio._reads, 1)
        self.assertEqual(bufio.readinto1(b), 2)
        self.assertEqual(b, b"ab")
        self.assertEqual(rawio._reads, 1)
        self.assertEqual(bufio.readinto1(b), 1)
        self.assertEqual(b[:1], b"c")
        self.assertEqual(rawio._reads, 1)
        self.assertEqual(bufio.readinto1(b), 2)
        self.assertEqual(b, b"de")
        self.assertEqual(rawio._reads, 2)
        b = bytearray(2*buffer_size)
        self.assertEqual(bufio.peek(3), b'fgh')
        self.assertEqual(rawio._reads, 3)
        self.assertEqual(bufio.readinto1(b), 6)
        self.assertEqual(b[:6], b"fghjkl")
        self.assertEqual(rawio._reads, 4)

    def test_readinto_array(self):
        buffer_size = 60
        data = b"a" * 26
        rawio = self.MockRawIO((data,))
        bufio = self.tp(rawio, buffer_size=buffer_size)

        # Create an array with element size > 1 byte
        b = array.array('i', b'x' * 32)
        assert len(b) != 16

        # Read into it. We should get as many *bytes* as we can fit into b
        # (which is more than the number of elements)
        n = bufio.readinto(b)
        self.assertGreater(n, len(b))

        # Check that old contents of b are preserved
        bm = memoryview(b).cast('B')
        self.assertLess(n, len(bm))
        self.assertEqual(bm[:n], data[:n])
        self.assertEqual(bm[n:], b'x' * (len(bm[n:])))

    def test_readinto1_array(self):
        buffer_size = 60
        data = b"a" * 26
        rawio = self.MockRawIO((data,))
        bufio = self.tp(rawio, buffer_size=buffer_size)

        # Create an array with element size > 1 byte
        b = array.array('i', b'x' * 32)
        assert len(b) != 16

        # Read into it. We should get as many *bytes* as we can fit into b
        # (which is more than the number of elements)
        n = bufio.readinto1(b)
        self.assertGreater(n, len(b))

        # Check that old contents of b are preserved
        bm = memoryview(b).cast('B')
        self.assertLess(n, len(bm))
        self.assertEqual(bm[:n], data[:n])
        self.assertEqual(bm[n:], b'x' * (len(bm[n:])))

    def test_readlines(self):
        def bufio():
            rawio = self.MockRawIO((b"abc\n", b"d\n", b"ef"))
            return self.tp(rawio)
        self.assertEqual(bufio().readlines(), [b"abc\n", b"d\n", b"ef"])
        self.assertEqual(bufio().readlines(5), [b"abc\n", b"d\n"])
        self.assertEqual(bufio().readlines(None), [b"abc\n", b"d\n", b"ef"])

    def test_buffering(self):
        data = b"abcdefghi"
        dlen = len(data)

        tests = [
            [ 100, [ 3, 1, 4, 8 ], [ dlen, 0 ] ],
            [ 100, [ 3, 3, 3],     [ dlen ]    ],
            [   4, [ 1, 2, 4, 2 ], [ 4, 4, 1 ] ],
        ]

        for bufsize, buf_read_sizes, raw_read_sizes in tests:
            rawio = self.MockFileIO(data)
            bufio = self.tp(rawio, buffer_size=bufsize)
            pos = 0
            for nbytes in buf_read_sizes:
                self.assertEqual(bufio.read(nbytes), data[pos:pos+nbytes])
                pos += nbytes
            # this is mildly implementation-dependent
            self.assertEqual(rawio.read_history, raw_read_sizes)

    def test_read_non_blocking(self):
        # Inject some None's in there to simulate EWOULDBLOCK
        rawio = self.MockRawIO((b"abc", b"d", None, b"efg", None, None, None))
        bufio = self.tp(rawio)
        self.assertEqual(b"abcd", bufio.read(6))
        self.assertEqual(b"e", bufio.read(1))
        self.assertEqual(b"fg", bufio.read())
        self.assertEqual(b"", bufio.peek(1))
        self.assertIsNone(bufio.read())
        self.assertEqual(b"", bufio.read())

        rawio = self.MockRawIO((b"a", None, None))
        self.assertEqual(b"a", rawio.readall())
        self.assertIsNone(rawio.readall())

    def test_read_past_eof(self):
        rawio = self.MockRawIO((b"abc", b"d", b"efg"))
        bufio = self.tp(rawio)

        self.assertEqual(b"abcdefg", bufio.read(9000))

    def test_read_all(self):
        rawio = self.MockRawIO((b"abc", b"d", b"efg"))
        bufio = self.tp(rawio)

        self.assertEqual(b"abcdefg", bufio.read())

    @unittest.skipUnless(threading, 'Threading required for this test.')
    @support.requires_resource('cpu')
    def test_threads(self):
        try:
            # Write out many bytes with exactly the same number of 0's,
            # 1's... 255's. This will help us check that concurrent reading
            # doesn't duplicate or forget contents.
            N = 1000
            l = list(range(256)) * N
            random.shuffle(l)
            s = bytes(bytearray(l))
            with self.open(support.TESTFN, "wb") as f:
                f.write(s)
            with self.open(support.TESTFN, self.read_mode, buffering=0) as raw:
                bufio = self.tp(raw, 8)
                errors = []
                results = []
                def f():
                    try:
                        # Intra-buffer read then buffer-flushing read
                        for n in cycle([1, 19]):
                            s = bufio.read(n)
                            if not s:
                                break
                            # list.append() is atomic
                            results.append(s)
                    except Exception as e:
                        errors.append(e)
                        raise
                threads = [threading.Thread(target=f) for x in range(20)]
                for t in threads:
                    t.start()
                time.sleep(0.02) # yield
                for t in threads:
                    t.join()
                self.assertFalse(errors,
                    "the following exceptions were caught: %r" % errors)
                s = b''.join(results)
                for i in range(256):
                    c = bytes(bytearray([i]))
                    self.assertEqual(s.count(c), N)
        finally:
            support.unlink(support.TESTFN)

    def test_unseekable(self):
        bufio = self.tp(self.MockUnseekableIO(b"A" * 10))
        self.assertRaises(self.UnsupportedOperation, bufio.tell)
        self.assertRaises(self.UnsupportedOperation, bufio.seek, 0)
        bufio.read(1)
        self.assertRaises(self.UnsupportedOperation, bufio.seek, 0)
        self.assertRaises(self.UnsupportedOperation, bufio.tell)

    def test_misbehaved_io(self):
        rawio = self.MisbehavedRawIO((b"abc", b"d", b"efg"))
        bufio = self.tp(rawio)
        self.assertRaises(OSError, bufio.seek, 0)
        self.assertRaises(OSError, bufio.tell)

    def test_no_extraneous_read(self):
        # Issue #9550; when the raw IO object has satisfied the read request,
        # we should not issue any additional reads, otherwise it may block
        # (e.g. socket).
        bufsize = 16
        for n in (2, bufsize - 1, bufsize, bufsize + 1, bufsize * 2):
            rawio = self.MockRawIO([b"x" * n])
            bufio = self.tp(rawio, bufsize)
            self.assertEqual(bufio.read(n), b"x" * n)
            # Simple case: one raw read is enough to satisfy the request.
            self.assertEqual(rawio._extraneous_reads, 0,
                             "failed for {}: {} != 0".format(n, rawio._extraneous_reads))
            # A more complex case where two raw reads are needed to satisfy
            # the request.
            rawio = self.MockRawIO([b"x" * (n - 1), b"x"])
            bufio = self.tp(rawio, bufsize)
            self.assertEqual(bufio.read(n), b"x" * n)
            self.assertEqual(rawio._extraneous_reads, 0,
                             "failed for {}: {} != 0".format(n, rawio._extraneous_reads))


class CBufferedReaderTest(BufferedReaderTest, SizeofTest):
    tp = io.BufferedReader

    def test_constructor(self):
        BufferedReaderTest.test_constructor(self)
        # The allocation can succeed on 32-bit builds, e.g. with more
        # than 2GB RAM and a 64-bit kernel.
        if sys.maxsize > 0x7FFFFFFF:
            rawio = self.MockRawIO()
            bufio = self.tp(rawio)
            self.assertRaises((OverflowError, MemoryError, ValueError),
                bufio.__init__, rawio, sys.maxsize)

    def test_initialization(self):
        rawio = self.MockRawIO([b"abc"])
        bufio = self.tp(rawio)
        self.assertRaises(ValueError, bufio.__init__, rawio, buffer_size=0)
        self.assertRaises(ValueError, bufio.read)
        self.assertRaises(ValueError, bufio.__init__, rawio, buffer_size=-16)
        self.assertRaises(ValueError, bufio.read)
        self.assertRaises(ValueError, bufio.__init__, rawio, buffer_size=-1)
        self.assertRaises(ValueError, bufio.read)

    def test_misbehaved_io_read(self):
        rawio = self.MisbehavedRawIO((b"abc", b"d", b"efg"))
        bufio = self.tp(rawio)
        # _pyio.BufferedReader seems to implement reading different, so that
        # checking this is not so easy.
        self.assertRaises(OSError, bufio.read, 10)

    def test_garbage_collection(self):
        # C BufferedReader objects are collected.
        # The Python version has __del__, so it ends into gc.garbage instead
        with support.check_warnings(('', ResourceWarning)):
            rawio = self.FileIO(support.TESTFN, "w+b")
            f = self.tp(rawio)
            f.f = f
            wr = weakref.ref(f)
            del f
            support.gc_collect()
        self.assertTrue(wr() is None, wr)

    def test_args_error(self):
        # Issue #17275
        with self.assertRaisesRegex(TypeError, "BufferedReader"):
            self.tp(io.BytesIO(), 1024, 1024, 1024)


class PyBufferedReaderTest(BufferedReaderTest):
    tp = pyio.BufferedReader


class BufferedWriterTest(unittest.TestCase, CommonBufferedTests):
    write_mode = "wb"

    def test_constructor(self):
        rawio = self.MockRawIO()
        bufio = self.tp(rawio)
        bufio.__init__(rawio)
        bufio.__init__(rawio, buffer_size=1024)
        bufio.__init__(rawio, buffer_size=16)
        self.assertEqual(3, bufio.write(b"abc"))
        bufio.flush()
        self.assertRaises(ValueError, bufio.__init__, rawio, buffer_size=0)
        self.assertRaises(ValueError, bufio.__init__, rawio, buffer_size=-16)
        self.assertRaises(ValueError, bufio.__init__, rawio, buffer_size=-1)
        bufio.__init__(rawio)
        self.assertEqual(3, bufio.write(b"ghi"))
        bufio.flush()
        self.assertEqual(b"".join(rawio._write_stack), b"abcghi")

    def test_uninitialized(self):
        bufio = self.tp.__new__(self.tp)
        del bufio
        bufio = self.tp.__new__(self.tp)
        self.assertRaisesRegex((ValueError, AttributeError),
                               'uninitialized|has no attribute',
                               bufio.write, b'')
        bufio.__init__(self.MockRawIO())
        self.assertEqual(bufio.write(b''), 0)

    def test_detach_flush(self):
        raw = self.MockRawIO()
        buf = self.tp(raw)
        buf.write(b"howdy!")
        self.assertFalse(raw._write_stack)
        buf.detach()
        self.assertEqual(raw._write_stack, [b"howdy!"])

    def test_write(self):
        # Write to the buffered IO but don't overflow the buffer.
        writer = self.MockRawIO()
        bufio = self.tp(writer, 8)
        bufio.write(b"abc")
        self.assertFalse(writer._write_stack)

    def test_write_overflow(self):
        writer = self.MockRawIO()
        bufio = self.tp(writer, 8)
        contents = b"abcdefghijklmnop"
        for n in range(0, len(contents), 3):
            bufio.write(contents[n:n+3])
        flushed = b"".join(writer._write_stack)
        # At least (total - 8) bytes were implicitly flushed, perhaps more
        # depending on the implementation.
        self.assertTrue(flushed.startswith(contents[:-8]), flushed)

    def check_writes(self, intermediate_func):
        # Lots of writes, test the flushed output is as expected.
        contents = bytes(range(256)) * 1000
        n = 0
        writer = self.MockRawIO()
        bufio = self.tp(writer, 13)
        # Generator of write sizes: repeat each N 15 times then proceed to N+1
        def gen_sizes():
            for size in count(1):
                for i in range(15):
                    yield size
        sizes = gen_sizes()
        while n < len(contents):
            size = min(next(sizes), len(contents) - n)
            self.assertEqual(bufio.write(contents[n:n+size]), size)
            intermediate_func(bufio)
            n += size
        bufio.flush()
        self.assertEqual(contents, b"".join(writer._write_stack))

    def test_writes(self):
        self.check_writes(lambda bufio: None)

    def test_writes_and_flushes(self):
        self.check_writes(lambda bufio: bufio.flush())

    def test_writes_and_seeks(self):
        def _seekabs(bufio):
            pos = bufio.tell()
            bufio.seek(pos + 1, 0)
            bufio.seek(pos - 1, 0)
            bufio.seek(pos, 0)
        self.check_writes(_seekabs)
        def _seekrel(bufio):
            pos = bufio.seek(0, 1)
            bufio.seek(+1, 1)
            bufio.seek(-1, 1)
            bufio.seek(pos, 0)
        self.check_writes(_seekrel)

    def test_writes_and_truncates(self):
        self.check_writes(lambda bufio: bufio.truncate(bufio.tell()))

    def test_write_non_blocking(self):
        raw = self.MockNonBlockWriterIO()
        bufio = self.tp(raw, 8)

        self.assertEqual(bufio.write(b"abcd"), 4)
        self.assertEqual(bufio.write(b"efghi"), 5)
        # 1 byte will be written, the rest will be buffered
        raw.block_on(b"k")
        self.assertEqual(bufio.write(b"jklmn"), 5)

        # 8 bytes will be written, 8 will be buffered and the rest will be lost
        raw.block_on(b"0")
        try:
            bufio.write(b"opqrwxyz0123456789")
        except self.BlockingIOError as e:
            written = e.characters_written
        else:
            self.fail("BlockingIOError should have been raised")
        self.assertEqual(written, 16)
        self.assertEqual(raw.pop_written(),
            b"abcdefghijklmnopqrwxyz")

        self.assertEqual(bufio.write(b"ABCDEFGHI"), 9)
        s = raw.pop_written()
        # Previously buffered bytes were flushed
        self.assertTrue(s.startswith(b"01234567A"), s)

    def test_write_and_rewind(self):
        raw = io.BytesIO()
        bufio = self.tp(raw, 4)
        self.assertEqual(bufio.write(b"abcdef"), 6)
        self.assertEqual(bufio.tell(), 6)
        bufio.seek(0, 0)
        self.assertEqual(bufio.write(b"XY"), 2)
        bufio.seek(6, 0)
        self.assertEqual(raw.getvalue(), b"XYcdef")
        self.assertEqual(bufio.write(b"123456"), 6)
        bufio.flush()
        self.assertEqual(raw.getvalue(), b"XYcdef123456")

    def test_flush(self):
        writer = self.MockRawIO()
        bufio = self.tp(writer, 8)
        bufio.write(b"abc")
        bufio.flush()
        self.assertEqual(b"abc", writer._write_stack[0])

    def test_writelines(self):
        l = [b'ab', b'cd', b'ef']
        writer = self.MockRawIO()
        bufio = self.tp(writer, 8)
        bufio.writelines(l)
        bufio.flush()
        self.assertEqual(b''.join(writer._write_stack), b'abcdef')

    def test_writelines_userlist(self):
        l = UserList([b'ab', b'cd', b'ef'])
        writer = self.MockRawIO()
        bufio = self.tp(writer, 8)
        bufio.writelines(l)
        bufio.flush()
        self.assertEqual(b''.join(writer._write_stack), b'abcdef')

    def test_writelines_error(self):
        writer = self.MockRawIO()
        bufio = self.tp(writer, 8)
        self.assertRaises(TypeError, bufio.writelines, [1, 2, 3])
        self.assertRaises(TypeError, bufio.writelines, None)
        self.assertRaises(TypeError, bufio.writelines, 'abc')

    def test_destructor(self):
        writer = self.MockRawIO()
        bufio = self.tp(writer, 8)
        bufio.write(b"abc")
        del bufio
        support.gc_collect()
        self.assertEqual(b"abc", writer._write_stack[0])

    def test_truncate(self):
        # Truncate implicitly flushes the buffer.
        with self.open(support.TESTFN, self.write_mode, buffering=0) as raw:
            bufio = self.tp(raw, 8)
            bufio.write(b"abcdef")
            self.assertEqual(bufio.truncate(3), 3)
            self.assertEqual(bufio.tell(), 6)
        with self.open(support.TESTFN, "rb", buffering=0) as f:
            self.assertEqual(f.read(), b"abc")

    @unittest.skipUnless(threading, 'Threading required for this test.')
    @support.requires_resource('cpu')
    def test_threads(self):
        try:
            # Write out many bytes from many threads and test they were
            # all flushed.
            N = 1000
            contents = bytes(range(256)) * N
            sizes = cycle([1, 19])
            n = 0
            queue = deque()
            while n < len(contents):
                size = next(sizes)
                queue.append(contents[n:n+size])
                n += size
            del contents
            # We use a real file object because it allows us to
            # exercise situations where the GIL is released before
            # writing the buffer to the raw streams. This is in addition
            # to concurrency issues due to switching threads in the middle
            # of Python code.
            with self.open(support.TESTFN, self.write_mode, buffering=0) as raw:
                bufio = self.tp(raw, 8)
                errors = []
                def f():
                    try:
                        while True:
                            try:
                                s = queue.popleft()
                            except IndexError:
                                return
                            bufio.write(s)
                    except Exception as e:
                        errors.append(e)
                        raise
                threads = [threading.Thread(target=f) for x in range(20)]
                for t in threads:
                    t.start()
                time.sleep(0.02) # yield
                for t in threads:
                    t.join()
                self.assertFalse(errors,
                    "the following exceptions were caught: %r" % errors)
                bufio.close()
            with self.open(support.TESTFN, "rb") as f:
                s = f.read()
            for i in range(256):
                self.assertEqual(s.count(bytes([i])), N)
        finally:
            support.unlink(support.TESTFN)

    def test_misbehaved_io(self):
        rawio = self.MisbehavedRawIO()
        bufio = self.tp(rawio, 5)
        self.assertRaises(OSError, bufio.seek, 0)
        self.assertRaises(OSError, bufio.tell)
        self.assertRaises(OSError, bufio.write, b"abcdef")

    def test_max_buffer_size_removal(self):
        with self.assertRaises(TypeError):
            self.tp(self.MockRawIO(), 8, 12)

    def test_write_error_on_close(self):
        raw = self.MockRawIO()
        def bad_write(b):
            raise OSError()
        raw.write = bad_write
        b = self.tp(raw)
        b.write(b'spam')
        self.assertRaises(OSError, b.close) # exception not swallowed
        self.assertTrue(b.closed)


class CBufferedWriterTest(BufferedWriterTest, SizeofTest):
    tp = io.BufferedWriter

    def test_constructor(self):
        BufferedWriterTest.test_constructor(self)
        # The allocation can succeed on 32-bit builds, e.g. with more
        # than 2GB RAM and a 64-bit kernel.
        if sys.maxsize > 0x7FFFFFFF:
            rawio = self.MockRawIO()
            bufio = self.tp(rawio)
            self.assertRaises((OverflowError, MemoryError, ValueError),
                bufio.__init__, rawio, sys.maxsize)

    def test_initialization(self):
        rawio = self.MockRawIO()
        bufio = self.tp(rawio)
        self.assertRaises(ValueError, bufio.__init__, rawio, buffer_size=0)
        self.assertRaises(ValueError, bufio.write, b"def")
        self.assertRaises(ValueError, bufio.__init__, rawio, buffer_size=-16)
        self.assertRaises(ValueError, bufio.write, b"def")
        self.assertRaises(ValueError, bufio.__init__, rawio, buffer_size=-1)
        self.assertRaises(ValueError, bufio.write, b"def")

    def test_garbage_collection(self):
        # C BufferedWriter objects are collected, and collecting them flushes
        # all data to disk.
        # The Python version has __del__, so it ends into gc.garbage instead
        with support.check_warnings(('', ResourceWarning)):
            rawio = self.FileIO(support.TESTFN, "w+b")
            f = self.tp(rawio)
            f.write(b"123xxx")
            f.x = f
            wr = weakref.ref(f)
            del f
            support.gc_collect()
        self.assertTrue(wr() is None, wr)
        with self.open(support.TESTFN, "rb") as f:
            self.assertEqual(f.read(), b"123xxx")

    def test_args_error(self):
        # Issue #17275
        with self.assertRaisesRegex(TypeError, "BufferedWriter"):
            self.tp(io.BytesIO(), 1024, 1024, 1024)


class PyBufferedWriterTest(BufferedWriterTest):
    tp = pyio.BufferedWriter

class BufferedRWPairTest(unittest.TestCase):

    def test_constructor(self):
        pair = self.tp(self.MockRawIO(), self.MockRawIO())
        self.assertFalse(pair.closed)

    def test_uninitialized(self):
        pair = self.tp.__new__(self.tp)
        del pair
        pair = self.tp.__new__(self.tp)
        self.assertRaisesRegex((ValueError, AttributeError),
                               'uninitialized|has no attribute',
                               pair.read, 0)
        self.assertRaisesRegex((ValueError, AttributeError),
                               'uninitialized|has no attribute',
                               pair.write, b'')
        pair.__init__(self.MockRawIO(), self.MockRawIO())
        self.assertEqual(pair.read(0), b'')
        self.assertEqual(pair.write(b''), 0)

    def test_detach(self):
        pair = self.tp(self.MockRawIO(), self.MockRawIO())
        self.assertRaises(self.UnsupportedOperation, pair.detach)

    def test_constructor_max_buffer_size_removal(self):
        with self.assertRaises(TypeError):
            self.tp(self.MockRawIO(), self.MockRawIO(), 8, 12)

    def test_constructor_with_not_readable(self):
        class NotReadable(MockRawIO):
            def readable(self):
                return False

        self.assertRaises(OSError, self.tp, NotReadable(), self.MockRawIO())

    def test_constructor_with_not_writeable(self):
        class NotWriteable(MockRawIO):
            def writable(self):
                return False

        self.assertRaises(OSError, self.tp, self.MockRawIO(), NotWriteable())

    def test_read(self):
        pair = self.tp(self.BytesIO(b"abcdef"), self.MockRawIO())

        self.assertEqual(pair.read(3), b"abc")
        self.assertEqual(pair.read(1), b"d")
        self.assertEqual(pair.read(), b"ef")
        pair = self.tp(self.BytesIO(b"abc"), self.MockRawIO())
        self.assertEqual(pair.read(None), b"abc")

    def test_readlines(self):
        pair = lambda: self.tp(self.BytesIO(b"abc\ndef\nh"), self.MockRawIO())
        self.assertEqual(pair().readlines(), [b"abc\n", b"def\n", b"h"])
        self.assertEqual(pair().readlines(), [b"abc\n", b"def\n", b"h"])
        self.assertEqual(pair().readlines(5), [b"abc\n", b"def\n"])

    def test_read1(self):
        # .read1() is delegated to the underlying reader object, so this test
        # can be shallow.
        pair = self.tp(self.BytesIO(b"abcdef"), self.MockRawIO())

        self.assertEqual(pair.read1(3), b"abc")

    def test_readinto(self):
        pair = self.tp(self.BytesIO(b"abcdef"), self.MockRawIO())

        data = bytearray(5)
        self.assertEqual(pair.readinto(data), 5)
        self.assertEqual(data, b"abcde")

    def test_write(self):
        w = self.MockRawIO()
        pair = self.tp(self.MockRawIO(), w)

        pair.write(b"abc")
        pair.flush()
        pair.write(b"def")
        pair.flush()
        self.assertEqual(w._write_stack, [b"abc", b"def"])

    def test_peek(self):
        pair = self.tp(self.BytesIO(b"abcdef"), self.MockRawIO())

        self.assertTrue(pair.peek(3).startswith(b"abc"))
        self.assertEqual(pair.read(3), b"abc")

    def test_readable(self):
        pair = self.tp(self.MockRawIO(), self.MockRawIO())
        self.assertTrue(pair.readable())

    def test_writeable(self):
        pair = self.tp(self.MockRawIO(), self.MockRawIO())
        self.assertTrue(pair.writable())

    def test_seekable(self):
        # BufferedRWPairs are never seekable, even if their readers and writers
        # are.
        pair = self.tp(self.MockRawIO(), self.MockRawIO())
        self.assertFalse(pair.seekable())

    # .flush() is delegated to the underlying writer object and has been
    # tested in the test_write method.

    def test_close_and_closed(self):
        pair = self.tp(self.MockRawIO(), self.MockRawIO())
        self.assertFalse(pair.closed)
        pair.close()
        self.assertTrue(pair.closed)

    def test_reader_close_error_on_close(self):
        def reader_close():
            reader_non_existing
        reader = self.MockRawIO()
        reader.close = reader_close
        writer = self.MockRawIO()
        pair = self.tp(reader, writer)
        with self.assertRaises(NameError) as err:
            pair.close()
        self.assertIn('reader_non_existing', str(err.exception))
        self.assertTrue(pair.closed)
        self.assertFalse(reader.closed)
        self.assertTrue(writer.closed)

    def test_writer_close_error_on_close(self):
        def writer_close():
            writer_non_existing
        reader = self.MockRawIO()
        writer = self.MockRawIO()
        writer.close = writer_close
        pair = self.tp(reader, writer)
        with self.assertRaises(NameError) as err:
            pair.close()
        self.assertIn('writer_non_existing', str(err.exception))
        self.assertFalse(pair.closed)
        self.assertTrue(reader.closed)
        self.assertFalse(writer.closed)

    def test_reader_writer_close_error_on_close(self):
        def reader_close():
            reader_non_existing
        def writer_close():
            writer_non_existing
        reader = self.MockRawIO()
        reader.close = reader_close
        writer = self.MockRawIO()
        writer.close = writer_close
        pair = self.tp(reader, writer)
        with self.assertRaises(NameError) as err:
            pair.close()
        self.assertIn('reader_non_existing', str(err.exception))
        self.assertIsInstance(err.exception.__context__, NameError)
        self.assertIn('writer_non_existing', str(err.exception.__context__))
        self.assertFalse(pair.closed)
        self.assertFalse(reader.closed)
        self.assertFalse(writer.closed)

    def test_isatty(self):
        class SelectableIsAtty(MockRawIO):
            def __init__(self, isatty):
                MockRawIO.__init__(self)
                self._isatty = isatty

            def isatty(self):
                return self._isatty

        pair = self.tp(SelectableIsAtty(False), SelectableIsAtty(False))
        self.assertFalse(pair.isatty())

        pair = self.tp(SelectableIsAtty(True), SelectableIsAtty(False))
        self.assertTrue(pair.isatty())

        pair = self.tp(SelectableIsAtty(False), SelectableIsAtty(True))
        self.assertTrue(pair.isatty())

        pair = self.tp(SelectableIsAtty(True), SelectableIsAtty(True))
        self.assertTrue(pair.isatty())

    def test_weakref_clearing(self):
        brw = self.tp(self.MockRawIO(), self.MockRawIO())
        ref = weakref.ref(brw)
        brw = None
        ref = None # Shouldn't segfault.

class CBufferedRWPairTest(BufferedRWPairTest):
    tp = io.BufferedRWPair

class PyBufferedRWPairTest(BufferedRWPairTest):
    tp = pyio.BufferedRWPair


class BufferedRandomTest(BufferedReaderTest, BufferedWriterTest):
    read_mode = "rb+"
    write_mode = "wb+"

    def test_constructor(self):
        BufferedReaderTest.test_constructor(self)
        BufferedWriterTest.test_constructor(self)

    def test_uninitialized(self):
        BufferedReaderTest.test_uninitialized(self)
        BufferedWriterTest.test_uninitialized(self)

    def test_read_and_write(self):
        raw = self.MockRawIO((b"asdf", b"ghjk"))
        rw = self.tp(raw, 8)

        self.assertEqual(b"as", rw.read(2))
        rw.write(b"ddd")
        rw.write(b"eee")
        self.assertFalse(raw._write_stack) # Buffer writes
        self.assertEqual(b"ghjk", rw.read())
        self.assertEqual(b"dddeee", raw._write_stack[0])

    def test_seek_and_tell(self):
        raw = self.BytesIO(b"asdfghjkl")
        rw = self.tp(raw)

        self.assertEqual(b"as", rw.read(2))
        self.assertEqual(2, rw.tell())
        rw.seek(0, 0)
        self.assertEqual(b"asdf", rw.read(4))

        rw.write(b"123f")
        rw.seek(0, 0)
        self.assertEqual(b"asdf123fl", rw.read())
        self.assertEqual(9, rw.tell())
        rw.seek(-4, 2)
        self.assertEqual(5, rw.tell())
        rw.seek(2, 1)
        self.assertEqual(7, rw.tell())
        self.assertEqual(b"fl", rw.read(11))
        rw.flush()
        self.assertEqual(b"asdf123fl", raw.getvalue())

        self.assertRaises(TypeError, rw.seek, 0.0)

    def check_flush_and_read(self, read_func):
        raw = self.BytesIO(b"abcdefghi")
        bufio = self.tp(raw)

        self.assertEqual(b"ab", read_func(bufio, 2))
        bufio.write(b"12")
        self.assertEqual(b"ef", read_func(bufio, 2))
        self.assertEqual(6, bufio.tell())
        bufio.flush()
        self.assertEqual(6, bufio.tell())
        self.assertEqual(b"ghi", read_func(bufio))
        raw.seek(0, 0)
        raw.write(b"XYZ")
        # flush() resets the read buffer
        bufio.flush()
        bufio.seek(0, 0)
        self.assertEqual(b"XYZ", read_func(bufio, 3))

    def test_flush_and_read(self):
        self.check_flush_and_read(lambda bufio, *args: bufio.read(*args))

    def test_flush_and_readinto(self):
        def _readinto(bufio, n=-1):
            b = bytearray(n if n >= 0 else 9999)
            n = bufio.readinto(b)
            return bytes(b[:n])
        self.check_flush_and_read(_readinto)

    def test_flush_and_peek(self):
        def _peek(bufio, n=-1):
            # This relies on the fact that the buffer can contain the whole
            # raw stream, otherwise peek() can return less.
            b = bufio.peek(n)
            if n != -1:
                b = b[:n]
            bufio.seek(len(b), 1)
            return b
        self.check_flush_and_read(_peek)

    def test_flush_and_write(self):
        raw = self.BytesIO(b"abcdefghi")
        bufio = self.tp(raw)

        bufio.write(b"123")
        bufio.flush()
        bufio.write(b"45")
        bufio.flush()
        bufio.seek(0, 0)
        self.assertEqual(b"12345fghi", raw.getvalue())
        self.assertEqual(b"12345fghi", bufio.read())

    def test_threads(self):
        BufferedReaderTest.test_threads(self)
        BufferedWriterTest.test_threads(self)

    def test_writes_and_peek(self):
        def _peek(bufio):
            bufio.peek(1)
        self.check_writes(_peek)
        def _peek(bufio):
            pos = bufio.tell()
            bufio.seek(-1, 1)
            bufio.peek(1)
            bufio.seek(pos, 0)
        self.check_writes(_peek)

    def test_writes_and_reads(self):
        def _read(bufio):
            bufio.seek(-1, 1)
            bufio.read(1)
        self.check_writes(_read)

    def test_writes_and_read1s(self):
        def _read1(bufio):
            bufio.seek(-1, 1)
            bufio.read1(1)
        self.check_writes(_read1)

    def test_writes_and_readintos(self):
        def _read(bufio):
            bufio.seek(-1, 1)
            bufio.readinto(bytearray(1))
        self.check_writes(_read)

    def test_write_after_readahead(self):
        # Issue #6629: writing after the buffer was filled by readahead should
        # first rewind the raw stream.
        for overwrite_size in [1, 5]:
            raw = self.BytesIO(b"A" * 10)
            bufio = self.tp(raw, 4)
            # Trigger readahead
            self.assertEqual(bufio.read(1), b"A")
            self.assertEqual(bufio.tell(), 1)
            # Overwriting should rewind the raw stream if it needs so
            bufio.write(b"B" * overwrite_size)
            self.assertEqual(bufio.tell(), overwrite_size + 1)
            # If the write size was smaller than the buffer size, flush() and
            # check that rewind happens.
            bufio.flush()
            self.assertEqual(bufio.tell(), overwrite_size + 1)
            s = raw.getvalue()
            self.assertEqual(s,
                b"A" + b"B" * overwrite_size + b"A" * (9 - overwrite_size))

    def test_write_rewind_write(self):
        # Various combinations of reading / writing / seeking backwards / writing again
        def mutate(bufio, pos1, pos2):
            assert pos2 >= pos1
            # Fill the buffer
            bufio.seek(pos1)
            bufio.read(pos2 - pos1)
            bufio.write(b'\x02')
            # This writes earlier than the previous write, but still inside
            # the buffer.
            bufio.seek(pos1)
            bufio.write(b'\x01')

        b = b"\x80\x81\x82\x83\x84"
        for i in range(0, len(b)):
            for j in range(i, len(b)):
                raw = self.BytesIO(b)
                bufio = self.tp(raw, 100)
                mutate(bufio, i, j)
                bufio.flush()
                expected = bytearray(b)
                expected[j] = 2
                expected[i] = 1
                self.assertEqual(raw.getvalue(), expected,
                                 "failed result for i=%d, j=%d" % (i, j))

    def test_truncate_after_read_or_write(self):
        raw = self.BytesIO(b"A" * 10)
        bufio = self.tp(raw, 100)
        self.assertEqual(bufio.read(2), b"AA") # the read buffer gets filled
        self.assertEqual(bufio.truncate(), 2)
        self.assertEqual(bufio.write(b"BB"), 2) # the write buffer increases
        self.assertEqual(bufio.truncate(), 4)

    def test_misbehaved_io(self):
        BufferedReaderTest.test_misbehaved_io(self)
        BufferedWriterTest.test_misbehaved_io(self)

    def test_interleaved_read_write(self):
        # Test for issue #12213
        with self.BytesIO(b'abcdefgh') as raw:
            with self.tp(raw, 100) as f:
                f.write(b"1")
                self.assertEqual(f.read(1), b'b')
                f.write(b'2')
                self.assertEqual(f.read1(1), b'd')
                f.write(b'3')
                buf = bytearray(1)
                f.readinto(buf)
                self.assertEqual(buf, b'f')
                f.write(b'4')
                self.assertEqual(f.peek(1), b'h')
                f.flush()
                self.assertEqual(raw.getvalue(), b'1b2d3f4h')

        with self.BytesIO(b'abc') as raw:
            with self.tp(raw, 100) as f:
                self.assertEqual(f.read(1), b'a')
                f.write(b"2")
                self.assertEqual(f.read(1), b'c')
                f.flush()
                self.assertEqual(raw.getvalue(), b'a2c')

    def test_interleaved_readline_write(self):
        with self.BytesIO(b'ab\ncdef\ng\n') as raw:
            with self.tp(raw) as f:
                f.write(b'1')
                self.assertEqual(f.readline(), b'b\n')
                f.write(b'2')
                self.assertEqual(f.readline(), b'def\n')
                f.write(b'3')
                self.assertEqual(f.readline(), b'\n')
                f.flush()
                self.assertEqual(raw.getvalue(), b'1b\n2def\n3\n')

    # You can't construct a BufferedRandom over a non-seekable stream.
    test_unseekable = None


class CBufferedRandomTest(BufferedRandomTest, SizeofTest):
    tp = io.BufferedRandom

    def test_constructor(self):
        BufferedRandomTest.test_constructor(self)
        # The allocation can succeed on 32-bit builds, e.g. with more
        # than 2GB RAM and a 64-bit kernel.
        if sys.maxsize > 0x7FFFFFFF:
            rawio = self.MockRawIO()
            bufio = self.tp(rawio)
            self.assertRaises((OverflowError, MemoryError, ValueError),
                bufio.__init__, rawio, sys.maxsize)

    def test_garbage_collection(self):
        CBufferedReaderTest.test_garbage_collection(self)
        CBufferedWriterTest.test_garbage_collection(self)

    def test_args_error(self):
        # Issue #17275
        with self.assertRaisesRegex(TypeError, "BufferedRandom"):
            self.tp(io.BytesIO(), 1024, 1024, 1024)


class PyBufferedRandomTest(BufferedRandomTest):
    tp = pyio.BufferedRandom


# To fully exercise seek/tell, the StatefulIncrementalDecoder has these
# properties:
#   - A single output character can correspond to many bytes of input.
#   - The number of input bytes to complete the character can be
#     undetermined until the last input byte is received.
#   - The number of input bytes can vary depending on previous input.
#   - A single input byte can correspond to many characters of output.
#   - The number of output characters can be undetermined until the
#     last input byte is received.
#   - The number of output characters can vary depending on previous input.

class StatefulIncrementalDecoder(codecs.IncrementalDecoder):
    """
    For testing seek/tell behavior with a stateful, buffering decoder.

    Input is a sequence of words.  Words may be fixed-length (length set
    by input) or variable-length (period-terminated).  In variable-length
    mode, extra periods are ignored.  Possible words are:
      - 'i' followed by a number sets the input length, I (maximum 99).
        When I is set to 0, words are space-terminated.
      - 'o' followed by a number sets the output length, O (maximum 99).
      - Any other word is converted into a word followed by a period on
        the output.  The output word consists of the input word truncated
        or padded out with hyphens to make its length equal to O.  If O
        is 0, the word is output verbatim without truncating or padding.
    I and O are initially set to 1.  When I changes, any buffered input is
    re-scanned according to the new I.  EOF also terminates the last word.
    """

    def __init__(self, errors='strict'):
        codecs.IncrementalDecoder.__init__(self, errors)
        self.reset()

    def __repr__(self):
        return '<SID %x>' % id(self)

    def reset(self):
        self.i = 1
        self.o = 1
        self.buffer = bytearray()

    def getstate(self):
        i, o = self.i ^ 1, self.o ^ 1 # so that flags = 0 after reset()
        return bytes(self.buffer), i*100 + o

    def setstate(self, state):
        buffer, io = state
        self.buffer = bytearray(buffer)
        i, o = divmod(io, 100)
        self.i, self.o = i ^ 1, o ^ 1

    def decode(self, input, final=False):
        output = ''
        for b in input:
            if self.i == 0: # variable-length, terminated with period
                if b == ord('.'):
                    if self.buffer:
                        output += self.process_word()
                else:
                    self.buffer.append(b)
            else: # fixed-length, terminate after self.i bytes
                self.buffer.append(b)
                if len(self.buffer) == self.i:
                    output += self.process_word()
        if final and self.buffer: # EOF terminates the last word
            output += self.process_word()
        return output

    def process_word(self):
        output = ''
        if self.buffer[0] == ord('i'):
            self.i = min(99, int(self.buffer[1:] or 0)) # set input length
        elif self.buffer[0] == ord('o'):
            self.o = min(99, int(self.buffer[1:] or 0)) # set output length
        else:
            output = self.buffer.decode('ascii')
            if len(output) < self.o:
                output += '-'*self.o # pad out with hyphens
            if self.o:
                output = output[:self.o] # truncate to output length
            output += '.'
        self.buffer = bytearray()
        return output

    codecEnabled = False

    @classmethod
    def lookupTestDecoder(cls, name):
        if cls.codecEnabled and name == 'test_decoder':
            latin1 = codecs.lookup('latin-1')
            return codecs.CodecInfo(
                name='test_decoder', encode=latin1.encode, decode=None,
                incrementalencoder=None,
                streamreader=None, streamwriter=None,
                incrementaldecoder=cls)

# Register the previous decoder for testing.
# Disabled by default, tests will enable it.
codecs.register(StatefulIncrementalDecoder.lookupTestDecoder)


class StatefulIncrementalDecoderTest(unittest.TestCase):
    """
    Make sure the StatefulIncrementalDecoder actually works.
    """

    test_cases = [
        # I=1, O=1 (fixed-length input == fixed-length output)
        (b'abcd', False, 'a.b.c.d.'),
        # I=0, O=0 (variable-length input, variable-length output)
        (b'oiabcd', True, 'abcd.'),
        # I=0, O=0 (should ignore extra periods)
        (b'oi...abcd...', True, 'abcd.'),
        # I=0, O=6 (variable-length input, fixed-length output)
        (b'i.o6.x.xyz.toolongtofit.', False, 'x-----.xyz---.toolon.'),
        # I=2, O=6 (fixed-length input < fixed-length output)
        (b'i.i2.o6xyz', True, 'xy----.z-----.'),
        # I=6, O=3 (fixed-length input > fixed-length output)
        (b'i.o3.i6.abcdefghijklmnop', True, 'abc.ghi.mno.'),
        # I=0, then 3; O=29, then 15 (with longer output)
        (b'i.o29.a.b.cde.o15.abcdefghijabcdefghij.i3.a.b.c.d.ei00k.l.m', True,
         'a----------------------------.' +
         'b----------------------------.' +
         'cde--------------------------.' +
         'abcdefghijabcde.' +
         'a.b------------.' +
         '.c.------------.' +
         'd.e------------.' +
         'k--------------.' +
         'l--------------.' +
         'm--------------.')
    ]

    def test_decoder(self):
        # Try a few one-shot test cases.
        for input, eof, output in self.test_cases:
            d = StatefulIncrementalDecoder()
            self.assertEqual(d.decode(input, eof), output)

        # Also test an unfinished decode, followed by forcing EOF.
        d = StatefulIncrementalDecoder()
        self.assertEqual(d.decode(b'oiabcd'), '')
        self.assertEqual(d.decode(b'', 1), 'abcd.')

class TextIOWrapperTest(unittest.TestCase):

    def setUp(self):
        self.testdata = b"AAA\r\nBBB\rCCC\r\nDDD\nEEE\r\n"
        self.normalized = b"AAA\nBBB\nCCC\nDDD\nEEE\n".decode("ascii")
        support.unlink(support.TESTFN)

    def tearDown(self):
        support.unlink(support.TESTFN)

    def test_constructor(self):
        r = self.BytesIO(b"\xc3\xa9\n\n")
        b = self.BufferedReader(r, 1000)
        t = self.TextIOWrapper(b)
        t.__init__(b, encoding="latin-1", newline="\r\n")
        self.assertEqual(t.encoding, "latin-1")
        self.assertEqual(t.line_buffering, False)
        t.__init__(b, encoding="utf-8", line_buffering=True)
        self.assertEqual(t.encoding, "utf-8")
        self.assertEqual(t.line_buffering, True)
        self.assertEqual("\xe9\n", t.readline())
        self.assertRaises(TypeError, t.__init__, b, newline=42)
        self.assertRaises(ValueError, t.__init__, b, newline='xyzzy')

    def test_non_text_encoding_codecs_are_rejected(self):
        # Ensure the constructor complains if passed a codec that isn't
        # marked as a text encoding
        # http://bugs.python.org/issue20404
        r = self.BytesIO()
        b = self.BufferedWriter(r)
        with self.assertRaisesRegex(LookupError, "is not a text encoding"):
            self.TextIOWrapper(b, encoding="hex")

    def test_detach(self):
        r = self.BytesIO()
        b = self.BufferedWriter(r)
        t = self.TextIOWrapper(b)
        self.assertIs(t.detach(), b)

        t = self.TextIOWrapper(b, encoding="ascii")
        t.write("howdy")
        self.assertFalse(r.getvalue())
        t.detach()
        self.assertEqual(r.getvalue(), b"howdy")
        self.assertRaises(ValueError, t.detach)

        # Operations independent of the detached stream should still work
        repr(t)
        self.assertEqual(t.encoding, "ascii")
        self.assertEqual(t.errors, "strict")
        self.assertFalse(t.line_buffering)

    def test_repr(self):
        raw = self.BytesIO("hello".encode("utf-8"))
        b = self.BufferedReader(raw)
        t = self.TextIOWrapper(b, encoding="utf-8")
        modname = self.TextIOWrapper.__module__
        self.assertEqual(repr(t),
                         "<%s.TextIOWrapper encoding='utf-8'>" % modname)
        raw.name = "dummy"
        self.assertEqual(repr(t),
                         "<%s.TextIOWrapper name='dummy' encoding='utf-8'>" % modname)
        t.mode = "r"
        self.assertEqual(repr(t),
                         "<%s.TextIOWrapper name='dummy' mode='r' encoding='utf-8'>" % modname)
        raw.name = b"dummy"
        self.assertEqual(repr(t),
                         "<%s.TextIOWrapper name=b'dummy' mode='r' encoding='utf-8'>" % modname)

        t.buffer.detach()
        repr(t)  # Should not raise an exception

    def test_line_buffering(self):
        r = self.BytesIO()
        b = self.BufferedWriter(r, 1000)
        t = self.TextIOWrapper(b, newline="\n", line_buffering=True)
        t.write("X")
        self.assertEqual(r.getvalue(), b"")  # No flush happened
        t.write("Y\nZ")
        self.assertEqual(r.getvalue(), b"XY\nZ")  # All got flushed
        t.write("A\rB")
        self.assertEqual(r.getvalue(), b"XY\nZA\rB")

    def test_default_encoding(self):
        old_environ = dict(os.environ)
        try:
            # try to get a user preferred encoding different than the current
            # locale encoding to check that TextIOWrapper() uses the current
            # locale encoding and not the user preferred encoding
            for key in ('LC_ALL', 'LANG', 'LC_CTYPE'):
                if key in os.environ:
                    del os.environ[key]

            current_locale_encoding = locale.getpreferredencoding(False)
            b = self.BytesIO()
            t = self.TextIOWrapper(b)
            self.assertEqual(t.encoding, current_locale_encoding)
        finally:
            os.environ.clear()
            os.environ.update(old_environ)

    @support.cpython_only
    def test_device_encoding(self):
        # Issue 15989
        import _testcapi
        b = self.BytesIO()
        b.fileno = lambda: _testcapi.INT_MAX + 1
        self.assertRaises(OverflowError, self.TextIOWrapper, b)
        b.fileno = lambda: _testcapi.UINT_MAX + 1
        self.assertRaises(OverflowError, self.TextIOWrapper, b)

    def test_encoding(self):
        # Check the encoding attribute is always set, and valid
        b = self.BytesIO()
        t = self.TextIOWrapper(b, encoding="utf-8")
        self.assertEqual(t.encoding, "utf-8")
        t = self.TextIOWrapper(b)
        self.assertTrue(t.encoding is not None)
        codecs.lookup(t.encoding)

    def test_encoding_errors_reading(self):
        # (1) default
        b = self.BytesIO(b"abc\n\xff\n")
        t = self.TextIOWrapper(b, encoding="ascii")
        self.assertRaises(UnicodeError, t.read)
        # (2) explicit strict
        b = self.BytesIO(b"abc\n\xff\n")
        t = self.TextIOWrapper(b, encoding="ascii", errors="strict")
        self.assertRaises(UnicodeError, t.read)
        # (3) ignore
        b = self.BytesIO(b"abc\n\xff\n")
        t = self.TextIOWrapper(b, encoding="ascii", errors="ignore")
        self.assertEqual(t.read(), "abc\n\n")
        # (4) replace
        b = self.BytesIO(b"abc\n\xff\n")
        t = self.TextIOWrapper(b, encoding="ascii", errors="replace")
        self.assertEqual(t.read(), "abc\n\ufffd\n")

    def test_encoding_errors_writing(self):
        # (1) default
        b = self.BytesIO()
        t = self.TextIOWrapper(b, encoding="ascii")
        self.assertRaises(UnicodeError, t.write, "\xff")
        # (2) explicit strict
        b = self.BytesIO()
        t = self.TextIOWrapper(b, encoding="ascii", errors="strict")
        self.assertRaises(UnicodeError, t.write, "\xff")
        # (3) ignore
        b = self.BytesIO()
        t = self.TextIOWrapper(b, encoding="ascii", errors="ignore",
                             newline="\n")
        t.write("abc\xffdef\n")
        t.flush()
        self.assertEqual(b.getvalue(), b"abcdef\n")
        # (4) replace
        b = self.BytesIO()
        t = self.TextIOWrapper(b, encoding="ascii", errors="replace",
                             newline="\n")
        t.write("abc\xffdef\n")
        t.flush()
        self.assertEqual(b.getvalue(), b"abc?def\n")

    def test_newlines(self):
        input_lines = [ "unix\n", "windows\r\n", "os9\r", "last\n", "nonl" ]

        tests = [
            [ None, [ 'unix\n', 'windows\n', 'os9\n', 'last\n', 'nonl' ] ],
            [ '', input_lines ],
            [ '\n', [ "unix\n", "windows\r\n", "os9\rlast\n", "nonl" ] ],
            [ '\r\n', [ "unix\nwindows\r\n", "os9\rlast\nnonl" ] ],
            [ '\r', [ "unix\nwindows\r", "\nos9\r", "last\nnonl" ] ],
        ]
        encodings = (
            'utf-8', 'latin-1',
            'utf-16', 'utf-16-le', 'utf-16-be',
            'utf-32', 'utf-32-le', 'utf-32-be',
        )

        # Try a range of buffer sizes to test the case where \r is the last
        # character in TextIOWrapper._pending_line.
        for encoding in encodings:
            # XXX: str.encode() should return bytes
            data = bytes(''.join(input_lines).encode(encoding))
            for do_reads in (False, True):
                for bufsize in range(1, 10):
                    for newline, exp_lines in tests:
                        bufio = self.BufferedReader(self.BytesIO(data), bufsize)
                        textio = self.TextIOWrapper(bufio, newline=newline,
                                                  encoding=encoding)
                        if do_reads:
                            got_lines = []
                            while True:
                                c2 = textio.read(2)
                                if c2 == '':
                                    break
                                self.assertEqual(len(c2), 2)
                                got_lines.append(c2 + textio.readline())
                        else:
                            got_lines = list(textio)

                        for got_line, exp_line in zip(got_lines, exp_lines):
                            self.assertEqual(got_line, exp_line)
                        self.assertEqual(len(got_lines), len(exp_lines))

    def test_newlines_input(self):
        testdata = b"AAA\nBB\x00B\nCCC\rDDD\rEEE\r\nFFF\r\nGGG"
        normalized = testdata.replace(b"\r\n", b"\n").replace(b"\r", b"\n")
        for newline, expected in [
            (None, normalized.decode("ascii").splitlines(keepends=True)),
            ("", testdata.decode("ascii").splitlines(keepends=True)),
            ("\n", ["AAA\n", "BB\x00B\n", "CCC\rDDD\rEEE\r\n", "FFF\r\n", "GGG"]),
            ("\r\n", ["AAA\nBB\x00B\nCCC\rDDD\rEEE\r\n", "FFF\r\n", "GGG"]),
            ("\r",  ["AAA\nBB\x00B\nCCC\r", "DDD\r", "EEE\r", "\nFFF\r", "\nGGG"]),
            ]:
            buf = self.BytesIO(testdata)
            txt = self.TextIOWrapper(buf, encoding="ascii", newline=newline)
            self.assertEqual(txt.readlines(), expected)
            txt.seek(0)
            self.assertEqual(txt.read(), "".join(expected))

    def test_newlines_output(self):
        testdict = {
            "": b"AAA\nBBB\nCCC\nX\rY\r\nZ",
            "\n": b"AAA\nBBB\nCCC\nX\rY\r\nZ",
            "\r": b"AAA\rBBB\rCCC\rX\rY\r\rZ",
            "\r\n": b"AAA\r\nBBB\r\nCCC\r\nX\rY\r\r\nZ",
            }
        tests = [(None, testdict[os.linesep])] + sorted(testdict.items())
        for newline, expected in tests:
            buf = self.BytesIO()
            txt = self.TextIOWrapper(buf, encoding="ascii", newline=newline)
            txt.write("AAA\nB")
            txt.write("BB\nCCC\n")
            txt.write("X\rY\r\nZ")
            txt.flush()
            self.assertEqual(buf.closed, False)
            self.assertEqual(buf.getvalue(), expected)

    def test_destructor(self):
        l = []
        base = self.BytesIO
        class MyBytesIO(base):
            def close(self):
                l.append(self.getvalue())
                base.close(self)
        b = MyBytesIO()
        t = self.TextIOWrapper(b, encoding="ascii")
        t.write("abc")
        del t
        support.gc_collect()
        self.assertEqual([b"abc"], l)

    def test_override_destructor(self):
        record = []
        class MyTextIO(self.TextIOWrapper):
            def __del__(self):
                record.append(1)
                try:
                    f = super().__del__
                except AttributeError:
                    pass
                else:
                    f()
            def close(self):
                record.append(2)
                super().close()
            def flush(self):
                record.append(3)
                super().flush()
        b = self.BytesIO()
        t = MyTextIO(b, encoding="ascii")
        del t
        support.gc_collect()
        self.assertEqual(record, [1, 2, 3])

    def test_error_through_destructor(self):
        # Test that the exception state is not modified by a destructor,
        # even if close() fails.
        rawio = self.CloseFailureIO()
        def f():
            self.TextIOWrapper(rawio).xyzzy
        with support.captured_output("stderr") as s:
            self.assertRaises(AttributeError, f)
        s = s.getvalue().strip()
        if s:
            # The destructor *may* have printed an unraisable error, check it
            self.assertEqual(len(s.splitlines()), 1)
            self.assertTrue(s.startswith("Exception OSError: "), s)
            self.assertTrue(s.endswith(" ignored"), s)

    # Systematic tests of the text I/O API

    def test_basic_io(self):
        for chunksize in (1, 2, 3, 4, 5, 15, 16, 17, 31, 32, 33, 63, 64, 65):
            for enc in "ascii", "latin-1", "utf-8" :# , "utf-16-be", "utf-16-le":
                f = self.open(support.TESTFN, "w+", encoding=enc)
                f._CHUNK_SIZE = chunksize
                self.assertEqual(f.write("abc"), 3)
                f.close()
                f = self.open(support.TESTFN, "r+", encoding=enc)
                f._CHUNK_SIZE = chunksize
                self.assertEqual(f.tell(), 0)
                self.assertEqual(f.read(), "abc")
                cookie = f.tell()
                self.assertEqual(f.seek(0), 0)
                self.assertEqual(f.read(None), "abc")
                f.seek(0)
                self.assertEqual(f.read(2), "ab")
                self.assertEqual(f.read(1), "c")
                self.assertEqual(f.read(1), "")
                self.assertEqual(f.read(), "")
                self.assertEqual(f.tell(), cookie)
                self.assertEqual(f.seek(0), 0)
                self.assertEqual(f.seek(0, 2), cookie)
                self.assertEqual(f.write("def"), 3)
                self.assertEqual(f.seek(cookie), cookie)
                self.assertEqual(f.read(), "def")
                if enc.startswith("utf"):
                    self.multi_line_test(f, enc)
                f.close()

    def multi_line_test(self, f, enc):
        f.seek(0)
        f.truncate()
        sample = "s\xff\u0fff\uffff"
        wlines = []
        for size in (0, 1, 2, 3, 4, 5, 30, 31, 32, 33, 62, 63, 64, 65, 1000):
            chars = []
            for i in range(size):
                chars.append(sample[i % len(sample)])
            line = "".join(chars) + "\n"
            wlines.append((f.tell(), line))
            f.write(line)
        f.seek(0)
        rlines = []
        while True:
            pos = f.tell()
            line = f.readline()
            if not line:
                break
            rlines.append((pos, line))
        self.assertEqual(rlines, wlines)

    def test_telling(self):
        f = self.open(support.TESTFN, "w+", encoding="utf-8")
        p0 = f.tell()
        f.write("\xff\n")
        p1 = f.tell()
        f.write("\xff\n")
        p2 = f.tell()
        f.seek(0)
        self.assertEqual(f.tell(), p0)
        self.assertEqual(f.readline(), "\xff\n")
        self.assertEqual(f.tell(), p1)
        self.assertEqual(f.readline(), "\xff\n")
        self.assertEqual(f.tell(), p2)
        f.seek(0)
        for line in f:
            self.assertEqual(line, "\xff\n")
            self.assertRaises(OSError, f.tell)
        self.assertEqual(f.tell(), p2)
        f.close()

    def test_seeking(self):
        chunk_size = _default_chunk_size()
        prefix_size = chunk_size - 2
        u_prefix = "a" * prefix_size
        prefix = bytes(u_prefix.encode("utf-8"))
        self.assertEqual(len(u_prefix), len(prefix))
        u_suffix = "\u8888\n"
        suffix = bytes(u_suffix.encode("utf-8"))
        line = prefix + suffix
        with self.open(support.TESTFN, "wb") as f:
            f.write(line*2)
        with self.open(support.TESTFN, "r", encoding="utf-8") as f:
            s = f.read(prefix_size)
            self.assertEqual(s, str(prefix, "ascii"))
            self.assertEqual(f.tell(), prefix_size)
            self.assertEqual(f.readline(), u_suffix)

    def test_seeking_too(self):
        # Regression test for a specific bug
        data = b'\xe0\xbf\xbf\n'
        with self.open(support.TESTFN, "wb") as f:
            f.write(data)
        with self.open(support.TESTFN, "r", encoding="utf-8") as f:
            f._CHUNK_SIZE  # Just test that it exists
            f._CHUNK_SIZE = 2
            f.readline()
            f.tell()

    def test_seek_and_tell(self):
        #Test seek/tell using the StatefulIncrementalDecoder.
        # Make test faster by doing smaller seeks
        CHUNK_SIZE = 128

        def test_seek_and_tell_with_data(data, min_pos=0):
            """Tell/seek to various points within a data stream and ensure
            that the decoded data returned by read() is consistent."""
            f = self.open(support.TESTFN, 'wb')
            f.write(data)
            f.close()
            f = self.open(support.TESTFN, encoding='test_decoder')
            f._CHUNK_SIZE = CHUNK_SIZE
            decoded = f.read()
            f.close()

            for i in range(min_pos, len(decoded) + 1): # seek positions
                for j in [1, 5, len(decoded) - i]: # read lengths
                    f = self.open(support.TESTFN, encoding='test_decoder')
                    self.assertEqual(f.read(i), decoded[:i])
                    cookie = f.tell()
                    self.assertEqual(f.read(j), decoded[i:i + j])
                    f.seek(cookie)
                    self.assertEqual(f.read(), decoded[i:])
                    f.close()

        # Enable the test decoder.
        StatefulIncrementalDecoder.codecEnabled = 1

        # Run the tests.
        try:
            # Try each test case.
            for input, _, _ in StatefulIncrementalDecoderTest.test_cases:
                test_seek_and_tell_with_data(input)

            # Position each test case so that it crosses a chunk boundary.
            for input, _, _ in StatefulIncrementalDecoderTest.test_cases:
                offset = CHUNK_SIZE - len(input)//2
                prefix = b'.'*offset
                # Don't bother seeking into the prefix (takes too long).
                min_pos = offset*2
                test_seek_and_tell_with_data(prefix + input, min_pos)

        # Ensure our test decoder won't interfere with subsequent tests.
        finally:
            StatefulIncrementalDecoder.codecEnabled = 0

    def test_encoded_writes(self):
        data = "1234567890"
        tests = ("utf-16",
                 "utf-16-le",
                 "utf-16-be",
                 "utf-32",
                 "utf-32-le",
                 "utf-32-be")
        for encoding in tests:
            buf = self.BytesIO()
            f = self.TextIOWrapper(buf, encoding=encoding)
            # Check if the BOM is written only once (see issue1753).
            f.write(data)
            f.write(data)
            f.seek(0)
            self.assertEqual(f.read(), data * 2)
            f.seek(0)
            self.assertEqual(f.read(), data * 2)
            self.assertEqual(buf.getvalue(), (data * 2).encode(encoding))

    def test_unreadable(self):
        class UnReadable(self.BytesIO):
            def readable(self):
                return False
        txt = self.TextIOWrapper(UnReadable())
        self.assertRaises(OSError, txt.read)

    def test_read_one_by_one(self):
        txt = self.TextIOWrapper(self.BytesIO(b"AA\r\nBB"))
        reads = ""
        while True:
            c = txt.read(1)
            if not c:
                break
            reads += c
        self.assertEqual(reads, "AA\nBB")

    def test_readlines(self):
        txt = self.TextIOWrapper(self.BytesIO(b"AA\nBB\nCC"))
        self.assertEqual(txt.readlines(), ["AA\n", "BB\n", "CC"])
        txt.seek(0)
        self.assertEqual(txt.readlines(None), ["AA\n", "BB\n", "CC"])
        txt.seek(0)
        self.assertEqual(txt.readlines(5), ["AA\n", "BB\n"])

    # read in amounts equal to TextIOWrapper._CHUNK_SIZE which is 128.
    def test_read_by_chunk(self):
        # make sure "\r\n" straddles 128 char boundary.
        txt = self.TextIOWrapper(self.BytesIO(b"A" * 127 + b"\r\nB"))
        reads = ""
        while True:
            c = txt.read(128)
            if not c:
                break
            reads += c
        self.assertEqual(reads, "A"*127+"\nB")

    def test_writelines(self):
        l = ['ab', 'cd', 'ef']
        buf = self.BytesIO()
        txt = self.TextIOWrapper(buf)
        txt.writelines(l)
        txt.flush()
        self.assertEqual(buf.getvalue(), b'abcdef')

    def test_writelines_userlist(self):
        l = UserList(['ab', 'cd', 'ef'])
        buf = self.BytesIO()
        txt = self.TextIOWrapper(buf)
        txt.writelines(l)
        txt.flush()
        self.assertEqual(buf.getvalue(), b'abcdef')

    def test_writelines_error(self):
        txt = self.TextIOWrapper(self.BytesIO())
        self.assertRaises(TypeError, txt.writelines, [1, 2, 3])
        self.assertRaises(TypeError, txt.writelines, None)
        self.assertRaises(TypeError, txt.writelines, b'abc')

    def test_issue1395_1(self):
        txt = self.TextIOWrapper(self.BytesIO(self.testdata), encoding="ascii")

        # read one char at a time
        reads = ""
        while True:
            c = txt.read(1)
            if not c:
                break
            reads += c
        self.assertEqual(reads, self.normalized)

    def test_issue1395_2(self):
        txt = self.TextIOWrapper(self.BytesIO(self.testdata), encoding="ascii")
        txt._CHUNK_SIZE = 4

        reads = ""
        while True:
            c = txt.read(4)
            if not c:
                break
            reads += c
        self.assertEqual(reads, self.normalized)

    def test_issue1395_3(self):
        txt = self.TextIOWrapper(self.BytesIO(self.testdata), encoding="ascii")
        txt._CHUNK_SIZE = 4

        reads = txt.read(4)
        reads += txt.read(4)
        reads += txt.readline()
        reads += txt.readline()
        reads += txt.readline()
        self.assertEqual(reads, self.normalized)

    def test_issue1395_4(self):
        txt = self.TextIOWrapper(self.BytesIO(self.testdata), encoding="ascii")
        txt._CHUNK_SIZE = 4

        reads = txt.read(4)
        reads += txt.read()
        self.assertEqual(reads, self.normalized)

    def test_issue1395_5(self):
        txt = self.TextIOWrapper(self.BytesIO(self.testdata), encoding="ascii")
        txt._CHUNK_SIZE = 4

        reads = txt.read(4)
        pos = txt.tell()
        txt.seek(0)
        txt.seek(pos)
        self.assertEqual(txt.read(4), "BBB\n")

    def test_issue2282(self):
        buffer = self.BytesIO(self.testdata)
        txt = self.TextIOWrapper(buffer, encoding="ascii")

        self.assertEqual(buffer.seekable(), txt.seekable())

    def test_append_bom(self):
        # The BOM is not written again when appending to a non-empty file
        filename = support.TESTFN
        for charset in ('utf-8-sig', 'utf-16', 'utf-32'):
            with self.open(filename, 'w', encoding=charset) as f:
                f.write('aaa')
                pos = f.tell()
            with self.open(filename, 'rb') as f:
                self.assertEqual(f.read(), 'aaa'.encode(charset))

            with self.open(filename, 'a', encoding=charset) as f:
                f.write('xxx')
            with self.open(filename, 'rb') as f:
                self.assertEqual(f.read(), 'aaaxxx'.encode(charset))

    def test_seek_bom(self):
        # Same test, but when seeking manually
        filename = support.TESTFN
        for charset in ('utf-8-sig', 'utf-16', 'utf-32'):
            with self.open(filename, 'w', encoding=charset) as f:
                f.write('aaa')
                pos = f.tell()
            with self.open(filename, 'r+', encoding=charset) as f:
                f.seek(pos)
                f.write('zzz')
                f.seek(0)
                f.write('bbb')
            with self.open(filename, 'rb') as f:
                self.assertEqual(f.read(), 'bbbzzz'.encode(charset))

    def test_errors_property(self):
        with self.open(support.TESTFN, "w") as f:
            self.assertEqual(f.errors, "strict")
        with self.open(support.TESTFN, "w", errors="replace") as f:
            self.assertEqual(f.errors, "replace")

    @support.no_tracing
    @unittest.skipUnless(threading, 'Threading required for this test.')
    def test_threads_write(self):
        # Issue6750: concurrent writes could duplicate data
        event = threading.Event()
        with self.open(support.TESTFN, "w", buffering=1) as f:
            def run(n):
                text = "Thread%03d\n" % n
                event.wait()
                f.write(text)
            threads = [threading.Thread(target=lambda n=x: run(n))
                       for x in range(20)]
            for t in threads:
                t.start()
            time.sleep(0.02)
            event.set()
            for t in threads:
                t.join()
        with self.open(support.TESTFN) as f:
            content = f.read()
            for n in range(20):
                self.assertEqual(content.count("Thread%03d\n" % n), 1)

    def test_flush_error_on_close(self):
        # Test that text file is closed despite failed flush
        # and that flush() is called before file closed.
        txt = self.TextIOWrapper(self.BytesIO(self.testdata), encoding="ascii")
        closed = []
        def bad_flush():
            closed[:] = [txt.closed, txt.buffer.closed]
            raise OSError()
        txt.flush = bad_flush
        self.assertRaises(OSError, txt.close) # exception not swallowed
        self.assertTrue(txt.closed)
        self.assertTrue(txt.buffer.closed)
        self.assertTrue(closed)      # flush() called
        self.assertFalse(closed[0])  # flush() called before file closed
        self.assertFalse(closed[1])
        txt.flush = lambda: None  # break reference loop

    def test_close_error_on_close(self):
        buffer = self.BytesIO(self.testdata)
        def bad_flush():
            raise OSError('flush')
        def bad_close():
            raise OSError('close')
        buffer.close = bad_close
        txt = self.TextIOWrapper(buffer, encoding="ascii")
        txt.flush = bad_flush
        with self.assertRaises(OSError) as err: # exception not swallowed
            txt.close()
        self.assertEqual(err.exception.args, ('close',))
        self.assertIsInstance(err.exception.__context__, OSError)
        self.assertEqual(err.exception.__context__.args, ('flush',))
        self.assertFalse(txt.closed)

    def test_nonnormalized_close_error_on_close(self):
        # Issue #21677
        buffer = self.BytesIO(self.testdata)
        def bad_flush():
            raise non_existing_flush
        def bad_close():
            raise non_existing_close
        buffer.close = bad_close
        txt = self.TextIOWrapper(buffer, encoding="ascii")
        txt.flush = bad_flush
        with self.assertRaises(NameError) as err: # exception not swallowed
            txt.close()
        self.assertIn('non_existing_close', str(err.exception))
        self.assertIsInstance(err.exception.__context__, NameError)
        self.assertIn('non_existing_flush', str(err.exception.__context__))
        self.assertFalse(txt.closed)

    def test_multi_close(self):
        txt = self.TextIOWrapper(self.BytesIO(self.testdata), encoding="ascii")
        txt.close()
        txt.close()
        txt.close()
        self.assertRaises(ValueError, txt.flush)

    def test_unseekable(self):
        txt = self.TextIOWrapper(self.MockUnseekableIO(self.testdata))
        self.assertRaises(self.UnsupportedOperation, txt.tell)
        self.assertRaises(self.UnsupportedOperation, txt.seek, 0)

    def test_readonly_attributes(self):
        txt = self.TextIOWrapper(self.BytesIO(self.testdata), encoding="ascii")
        buf = self.BytesIO(self.testdata)
        with self.assertRaises(AttributeError):
            txt.buffer = buf

    def test_rawio(self):
        # Issue #12591: TextIOWrapper must work with raw I/O objects, so
        # that subprocess.Popen() can have the required unbuffered
        # semantics with universal_newlines=True.
        raw = self.MockRawIO([b'abc', b'def', b'ghi\njkl\nopq\n'])
        txt = self.TextIOWrapper(raw, encoding='ascii', newline='\n')
        # Reads
        self.assertEqual(txt.read(4), 'abcd')
        self.assertEqual(txt.readline(), 'efghi\n')
        self.assertEqual(list(txt), ['jkl\n', 'opq\n'])

    def test_rawio_write_through(self):
        # Issue #12591: with write_through=True, writes don't need a flush
        raw = self.MockRawIO([b'abc', b'def', b'ghi\njkl\nopq\n'])
        txt = self.TextIOWrapper(raw, encoding='ascii', newline='\n',
                                 write_through=True)
        txt.write('1')
        txt.write('23\n4')
        txt.write('5')
        self.assertEqual(b''.join(raw._write_stack), b'123\n45')

    def test_bufio_write_through(self):
        # Issue #21396: write_through=True doesn't force a flush()
        # on the underlying binary buffered object.
        flush_called, write_called = [], []
        class BufferedWriter(self.BufferedWriter):
            def flush(self, *args, **kwargs):
                flush_called.append(True)
                return super().flush(*args, **kwargs)
            def write(self, *args, **kwargs):
                write_called.append(True)
                return super().write(*args, **kwargs)

        rawio = self.BytesIO()
        data = b"a"
        bufio = BufferedWriter(rawio, len(data)*2)
        textio = self.TextIOWrapper(bufio, encoding='ascii',
                                    write_through=True)
        # write to the buffered io but don't overflow the buffer
        text = data.decode('ascii')
        textio.write(text)

        # buffer.flush is not called with write_through=True
        self.assertFalse(flush_called)
        # buffer.write *is* called with write_through=True
        self.assertTrue(write_called)
        self.assertEqual(rawio.getvalue(), b"") # no flush

        write_called = [] # reset
        textio.write(text * 10) # total content is larger than bufio buffer
        self.assertTrue(write_called)
        self.assertEqual(rawio.getvalue(), data * 11) # all flushed

    def test_read_nonbytes(self):
        # Issue #17106
        # Crash when underlying read() returns non-bytes
        t = self.TextIOWrapper(self.StringIO('a'))
        self.assertRaises(TypeError, t.read, 1)
        t = self.TextIOWrapper(self.StringIO('a'))
        self.assertRaises(TypeError, t.readline)
        t = self.TextIOWrapper(self.StringIO('a'))
        self.assertRaises(TypeError, t.read)

    def test_illegal_decoder(self):
        # Issue #17106
        # Bypass the early encoding check added in issue 20404
        def _make_illegal_wrapper():
            quopri = codecs.lookup("quopri")
            quopri._is_text_encoding = True
            try:
                t = self.TextIOWrapper(self.BytesIO(b'aaaaaa'),
                                       newline='\n', encoding="quopri")
            finally:
                quopri._is_text_encoding = False
            return t
        # Crash when decoder returns non-string
        t = _make_illegal_wrapper()
        self.assertRaises(TypeError, t.read, 1)
        t = _make_illegal_wrapper()
        self.assertRaises(TypeError, t.readline)
        t = _make_illegal_wrapper()
        self.assertRaises(TypeError, t.read)

    def _check_create_at_shutdown(self, **kwargs):
        # Issue #20037: creating a TextIOWrapper at shutdown
        # shouldn't crash the interpreter.
        iomod = self.io.__name__
        code = """if 1:
            import codecs
            import {iomod} as io

            # Avoid looking up codecs at shutdown
            codecs.lookup('utf-8')

            class C:
                def __init__(self):
                    self.buf = io.BytesIO()
                def __del__(self):
                    io.TextIOWrapper(self.buf, **{kwargs})
                    print("ok")
            c = C()
            """.format(iomod=iomod, kwargs=kwargs)
        return assert_python_ok("-c", code)

    def test_create_at_shutdown_without_encoding(self):
        rc, out, err = self._check_create_at_shutdown()
        if err:
            # Can error out with a RuntimeError if the module state
            # isn't found.
            self.assertIn(self.shutdown_error, err.decode())
        else:
            self.assertEqual("ok", out.decode().strip())

    def test_create_at_shutdown_with_encoding(self):
        rc, out, err = self._check_create_at_shutdown(encoding='utf-8',
                                                      errors='strict')
        self.assertFalse(err)
        self.assertEqual("ok", out.decode().strip())

    def test_read_byteslike(self):
        r = MemviewBytesIO(b'Just some random string\n')
        t = self.TextIOWrapper(r, 'utf-8')

        # TextIOwrapper will not read the full string, because
        # we truncate it to a multiple of the native int size
        # so that we can construct a more complex memoryview.
        bytes_val =  _to_memoryview(r.getvalue()).tobytes()

        self.assertEqual(t.read(200), bytes_val.decode('utf-8'))

    def test_issue22849(self):
        class F(object):
            def readable(self): return True
            def writable(self): return True
            def seekable(self): return True

        for i in range(10):
            try:
                self.TextIOWrapper(F(), encoding='utf-8')
            except Exception:
                pass

        F.tell = lambda x: 0
        t = self.TextIOWrapper(F(), encoding='utf-8')


class MemviewBytesIO(io.BytesIO):
    '''A BytesIO object whose read method returns memoryviews
       rather than bytes'''

    def read1(self, len_):
        return _to_memoryview(super().read1(len_))

    def read(self, len_):
        return _to_memoryview(super().read(len_))

def _to_memoryview(buf):
    '''Convert bytes-object *buf* to a non-trivial memoryview'''

    arr = array.array('i')
    idx = len(buf) - len(buf) % arr.itemsize
    arr.frombytes(buf[:idx])
    return memoryview(arr)


class CTextIOWrapperTest(TextIOWrapperTest):
    io = io
    shutdown_error = "RuntimeError: could not find io module state"

    def test_initialization(self):
        r = self.BytesIO(b"\xc3\xa9\n\n")
        b = self.BufferedReader(r, 1000)
        t = self.TextIOWrapper(b)
        self.assertRaises(TypeError, t.__init__, b, newline=42)
        self.assertRaises(ValueError, t.read)
        self.assertRaises(ValueError, t.__init__, b, newline='xyzzy')
        self.assertRaises(ValueError, t.read)

        t = self.TextIOWrapper.__new__(self.TextIOWrapper)
        self.assertRaises(Exception, repr, t)

    def test_garbage_collection(self):
        # C TextIOWrapper objects are collected, and collecting them flushes
        # all data to disk.
        # The Python version has __del__, so it ends in gc.garbage instead.
        with support.check_warnings(('', ResourceWarning)):
            rawio = io.FileIO(support.TESTFN, "wb")
            b = self.BufferedWriter(rawio)
            t = self.TextIOWrapper(b, encoding="ascii")
            t.write("456def")
            t.x = t
            wr = weakref.ref(t)
            del t
            support.gc_collect()
        self.assertTrue(wr() is None, wr)
        with self.open(support.TESTFN, "rb") as f:
            self.assertEqual(f.read(), b"456def")

    def test_rwpair_cleared_before_textio(self):
        # Issue 13070: TextIOWrapper's finalization would crash when called
        # after the reference to the underlying BufferedRWPair's writer got
        # cleared by the GC.
        for i in range(1000):
            b1 = self.BufferedRWPair(self.MockRawIO(), self.MockRawIO())
            t1 = self.TextIOWrapper(b1, encoding="ascii")
            b2 = self.BufferedRWPair(self.MockRawIO(), self.MockRawIO())
            t2 = self.TextIOWrapper(b2, encoding="ascii")
            # circular references
            t1.buddy = t2
            t2.buddy = t1
        support.gc_collect()


class PyTextIOWrapperTest(TextIOWrapperTest):
    io = pyio
    #shutdown_error = "LookupError: unknown encoding: ascii"
    shutdown_error = "TypeError: 'NoneType' object is not iterable"


class IncrementalNewlineDecoderTest(unittest.TestCase):

    def check_newline_decoding_utf8(self, decoder):
        # UTF-8 specific tests for a newline decoder
        def _check_decode(b, s, **kwargs):
            # We exercise getstate() / setstate() as well as decode()
            state = decoder.getstate()
            self.assertEqual(decoder.decode(b, **kwargs), s)
            decoder.setstate(state)
            self.assertEqual(decoder.decode(b, **kwargs), s)

        _check_decode(b'\xe8\xa2\x88', "\u8888")

        _check_decode(b'\xe8', "")
        _check_decode(b'\xa2', "")
        _check_decode(b'\x88', "\u8888")

        _check_decode(b'\xe8', "")
        _check_decode(b'\xa2', "")
        _check_decode(b'\x88', "\u8888")

        _check_decode(b'\xe8', "")
        self.assertRaises(UnicodeDecodeError, decoder.decode, b'', final=True)

        decoder.reset()
        _check_decode(b'\n', "\n")
        _check_decode(b'\r', "")
        _check_decode(b'', "\n", final=True)
        _check_decode(b'\r', "\n", final=True)

        _check_decode(b'\r', "")
        _check_decode(b'a', "\na")

        _check_decode(b'\r\r\n', "\n\n")
        _check_decode(b'\r', "")
        _check_decode(b'\r', "\n")
        _check_decode(b'\na', "\na")

        _check_decode(b'\xe8\xa2\x88\r\n', "\u8888\n")
        _check_decode(b'\xe8\xa2\x88', "\u8888")
        _check_decode(b'\n', "\n")
        _check_decode(b'\xe8\xa2\x88\r', "\u8888")
        _check_decode(b'\n', "\n")

    def check_newline_decoding(self, decoder, encoding):
        result = []
        if encoding is not None:
            encoder = codecs.getincrementalencoder(encoding)()
            def _decode_bytewise(s):
                # Decode one byte at a time
                for b in encoder.encode(s):
                    result.append(decoder.decode(bytes([b])))
        else:
            encoder = None
            def _decode_bytewise(s):
                # Decode one char at a time
                for c in s:
                    result.append(decoder.decode(c))
        self.assertEqual(decoder.newlines, None)
        _decode_bytewise("abc\n\r")
        self.assertEqual(decoder.newlines, '\n')
        _decode_bytewise("\nabc")
        self.assertEqual(decoder.newlines, ('\n', '\r\n'))
        _decode_bytewise("abc\r")
        self.assertEqual(decoder.newlines, ('\n', '\r\n'))
        _decode_bytewise("abc")
        self.assertEqual(decoder.newlines, ('\r', '\n', '\r\n'))
        _decode_bytewise("abc\r")
        self.assertEqual("".join(result), "abc\n\nabcabc\nabcabc")
        decoder.reset()
        input = "abc"
        if encoder is not None:
            encoder.reset()
            input = encoder.encode(input)
        self.assertEqual(decoder.decode(input), "abc")
        self.assertEqual(decoder.newlines, None)

    def test_newline_decoder(self):
        encodings = (
            # None meaning the IncrementalNewlineDecoder takes unicode input
            # rather than bytes input
            None, 'utf-8', 'latin-1',
            'utf-16', 'utf-16-le', 'utf-16-be',
            'utf-32', 'utf-32-le', 'utf-32-be',
        )
        for enc in encodings:
            decoder = enc and codecs.getincrementaldecoder(enc)()
            decoder = self.IncrementalNewlineDecoder(decoder, translate=True)
            self.check_newline_decoding(decoder, enc)
        decoder = codecs.getincrementaldecoder("utf-8")()
        decoder = self.IncrementalNewlineDecoder(decoder, translate=True)
        self.check_newline_decoding_utf8(decoder)

    def test_newline_bytes(self):
        # Issue 5433: Excessive optimization in IncrementalNewlineDecoder
        def _check(dec):
            self.assertEqual(dec.newlines, None)
            self.assertEqual(dec.decode("\u0D00"), "\u0D00")
            self.assertEqual(dec.newlines, None)
            self.assertEqual(dec.decode("\u0A00"), "\u0A00")
            self.assertEqual(dec.newlines, None)
        dec = self.IncrementalNewlineDecoder(None, translate=False)
        _check(dec)
        dec = self.IncrementalNewlineDecoder(None, translate=True)
        _check(dec)

class CIncrementalNewlineDecoderTest(IncrementalNewlineDecoderTest):
    pass

class PyIncrementalNewlineDecoderTest(IncrementalNewlineDecoderTest):
    pass


# XXX Tests for open()

class MiscIOTest(unittest.TestCase):

    def tearDown(self):
        support.unlink(support.TESTFN)

    def test___all__(self):
        for name in self.io.__all__:
            obj = getattr(self.io, name, None)
            self.assertTrue(obj is not None, name)
            if name == "open":
                continue
            elif "error" in name.lower() or name == "UnsupportedOperation":
                self.assertTrue(issubclass(obj, Exception), name)
            elif not name.startswith("SEEK_"):
                self.assertTrue(issubclass(obj, self.IOBase))

    def test_attributes(self):
        f = self.open(support.TESTFN, "wb", buffering=0)
        self.assertEqual(f.mode, "wb")
        f.close()

        with support.check_warnings(('', DeprecationWarning)):
            f = self.open(support.TESTFN, "U")
        self.assertEqual(f.name,            support.TESTFN)
        self.assertEqual(f.buffer.name,     support.TESTFN)
        self.assertEqual(f.buffer.raw.name, support.TESTFN)
        self.assertEqual(f.mode,            "U")
        self.assertEqual(f.buffer.mode,     "rb")
        self.assertEqual(f.buffer.raw.mode, "rb")
        f.close()

        f = self.open(support.TESTFN, "w+")
        self.assertEqual(f.mode,            "w+")
        self.assertEqual(f.buffer.mode,     "rb+") # Does it really matter?
        self.assertEqual(f.buffer.raw.mode, "rb+")

        g = self.open(f.fileno(), "wb", closefd=False)
        self.assertEqual(g.mode,     "wb")
        self.assertEqual(g.raw.mode, "wb")
        self.assertEqual(g.name,     f.fileno())
        self.assertEqual(g.raw.name, f.fileno())
        f.close()
        g.close()

    def test_io_after_close(self):
        for kwargs in [
                {"mode": "w"},
                {"mode": "wb"},
                {"mode": "w", "buffering": 1},
                {"mode": "w", "buffering": 2},
                {"mode": "wb", "buffering": 0},
                {"mode": "r"},
                {"mode": "rb"},
                {"mode": "r", "buffering": 1},
                {"mode": "r", "buffering": 2},
                {"mode": "rb", "buffering": 0},
                {"mode": "w+"},
                {"mode": "w+b"},
                {"mode": "w+", "buffering": 1},
                {"mode": "w+", "buffering": 2},
                {"mode": "w+b", "buffering": 0},
            ]:
            f = self.open(support.TESTFN, **kwargs)
            f.close()
            self.assertRaises(ValueError, f.flush)
            self.assertRaises(ValueError, f.fileno)
            self.assertRaises(ValueError, f.isatty)
            self.assertRaises(ValueError, f.__iter__)
            if hasattr(f, "peek"):
                self.assertRaises(ValueError, f.peek, 1)
            self.assertRaises(ValueError, f.read)
            if hasattr(f, "read1"):
                self.assertRaises(ValueError, f.read1, 1024)
            if hasattr(f, "readall"):
                self.assertRaises(ValueError, f.readall)
            if hasattr(f, "readinto"):
                self.assertRaises(ValueError, f.readinto, bytearray(1024))
            if hasattr(f, "readinto1"):
                self.assertRaises(ValueError, f.readinto1, bytearray(1024))
            self.assertRaises(ValueError, f.readline)
            self.assertRaises(ValueError, f.readlines)
            self.assertRaises(ValueError, f.seek, 0)
            self.assertRaises(ValueError, f.tell)
            self.assertRaises(ValueError, f.truncate)
            self.assertRaises(ValueError, f.write,
                              b"" if "b" in kwargs['mode'] else "")
            self.assertRaises(ValueError, f.writelines, [])
            self.assertRaises(ValueError, next, f)

    def test_blockingioerror(self):
        # Various BlockingIOError issues
        class C(str):
            pass
        c = C("")
        b = self.BlockingIOError(1, c)
        c.b = b
        b.c = c
        wr = weakref.ref(c)
        del c, b
        support.gc_collect()
        self.assertTrue(wr() is None, wr)

    def test_abcs(self):
        # Test the visible base classes are ABCs.
        self.assertIsInstance(self.IOBase, abc.ABCMeta)
        self.assertIsInstance(self.RawIOBase, abc.ABCMeta)
        self.assertIsInstance(self.BufferedIOBase, abc.ABCMeta)
        self.assertIsInstance(self.TextIOBase, abc.ABCMeta)

    def _check_abc_inheritance(self, abcmodule):
        with self.open(support.TESTFN, "wb", buffering=0) as f:
            self.assertIsInstance(f, abcmodule.IOBase)
            self.assertIsInstance(f, abcmodule.RawIOBase)
            self.assertNotIsInstance(f, abcmodule.BufferedIOBase)
            self.assertNotIsInstance(f, abcmodule.TextIOBase)
        with self.open(support.TESTFN, "wb") as f:
            self.assertIsInstance(f, abcmodule.IOBase)
            self.assertNotIsInstance(f, abcmodule.RawIOBase)
            self.assertIsInstance(f, abcmodule.BufferedIOBase)
            self.assertNotIsInstance(f, abcmodule.TextIOBase)
        with self.open(support.TESTFN, "w") as f:
            self.assertIsInstance(f, abcmodule.IOBase)
            self.assertNotIsInstance(f, abcmodule.RawIOBase)
            self.assertNotIsInstance(f, abcmodule.BufferedIOBase)
            self.assertIsInstance(f, abcmodule.TextIOBase)

    def test_abc_inheritance(self):
        # Test implementations inherit from their respective ABCs
        self._check_abc_inheritance(self)

    def test_abc_inheritance_official(self):
        # Test implementations inherit from the official ABCs of the
        # baseline "io" module.
        self._check_abc_inheritance(io)

    def _check_warn_on_dealloc(self, *args, **kwargs):
        f = open(*args, **kwargs)
        r = repr(f)
        with self.assertWarns(ResourceWarning) as cm:
            f = None
            support.gc_collect()
        self.assertIn(r, str(cm.warning.args[0]))

    def test_warn_on_dealloc(self):
        self._check_warn_on_dealloc(support.TESTFN, "wb", buffering=0)
        self._check_warn_on_dealloc(support.TESTFN, "wb")
        self._check_warn_on_dealloc(support.TESTFN, "w")

    def _check_warn_on_dealloc_fd(self, *args, **kwargs):
        fds = []
        def cleanup_fds():
            for fd in fds:
                try:
                    os.close(fd)
                except OSError as e:
                    if e.errno != errno.EBADF:
                        raise
        self.addCleanup(cleanup_fds)
        r, w = os.pipe()
        fds += r, w
        self._check_warn_on_dealloc(r, *args, **kwargs)
        # When using closefd=False, there's no warning
        r, w = os.pipe()
        fds += r, w
        with warnings.catch_warnings(record=True) as recorded:
            open(r, *args, closefd=False, **kwargs)
            support.gc_collect()
        self.assertEqual(recorded, [])

    def test_warn_on_dealloc_fd(self):
        self._check_warn_on_dealloc_fd("rb", buffering=0)
        self._check_warn_on_dealloc_fd("rb")
        self._check_warn_on_dealloc_fd("r")


    def test_pickling(self):
        # Pickling file objects is forbidden
        for kwargs in [
                {"mode": "w"},
                {"mode": "wb"},
                {"mode": "wb", "buffering": 0},
                {"mode": "r"},
                {"mode": "rb"},
                {"mode": "rb", "buffering": 0},
                {"mode": "w+"},
                {"mode": "w+b"},
                {"mode": "w+b", "buffering": 0},
            ]:
            for protocol in range(pickle.HIGHEST_PROTOCOL + 1):
                with self.open(support.TESTFN, **kwargs) as f:
                    self.assertRaises(TypeError, pickle.dumps, f, protocol)

    def test_nonblock_pipe_write_bigbuf(self):
        self._test_nonblock_pipe_write(16*1024)

    def test_nonblock_pipe_write_smallbuf(self):
        self._test_nonblock_pipe_write(1024)

    @unittest.skipUnless(hasattr(os, 'set_blocking'),
                         'os.set_blocking() required for this test')
    def _test_nonblock_pipe_write(self, bufsize):
        sent = []
        received = []
        r, w = os.pipe()
        os.set_blocking(r, False)
        os.set_blocking(w, False)

        # To exercise all code paths in the C implementation we need
        # to play with buffer sizes.  For instance, if we choose a
        # buffer size less than or equal to _PIPE_BUF (4096 on Linux)
        # then we will never get a partial write of the buffer.
        rf = self.open(r, mode='rb', closefd=True, buffering=bufsize)
        wf = self.open(w, mode='wb', closefd=True, buffering=bufsize)

        with rf, wf:
            for N in 9999, 73, 7574:
                try:
                    i = 0
                    while True:
                        msg = bytes([i % 26 + 97]) * N
                        sent.append(msg)
                        wf.write(msg)
                        i += 1

                except self.BlockingIOError as e:
                    self.assertEqual(e.args[0], errno.EAGAIN)
                    self.assertEqual(e.args[2], e.characters_written)
                    sent[-1] = sent[-1][:e.characters_written]
                    received.append(rf.read())
                    msg = b'BLOCKED'
                    wf.write(msg)
                    sent.append(msg)

            while True:
                try:
                    wf.flush()
                    break
                except self.BlockingIOError as e:
                    self.assertEqual(e.args[0], errno.EAGAIN)
                    self.assertEqual(e.args[2], e.characters_written)
                    self.assertEqual(e.characters_written, 0)
                    received.append(rf.read())

            received += iter(rf.read, None)

        sent, received = b''.join(sent), b''.join(received)
        self.assertTrue(sent == received)
        self.assertTrue(wf.closed)
        self.assertTrue(rf.closed)

    def test_create_fail(self):
        # 'x' mode fails if file is existing
        with self.open(support.TESTFN, 'w'):
            pass
        self.assertRaises(FileExistsError, self.open, support.TESTFN, 'x')

    def test_create_writes(self):
        # 'x' mode opens for writing
        with self.open(support.TESTFN, 'xb') as f:
            f.write(b"spam")
        with self.open(support.TESTFN, 'rb') as f:
            self.assertEqual(b"spam", f.read())

    def test_open_allargs(self):
        # there used to be a buffer overflow in the parser for rawmode
        self.assertRaises(ValueError, self.open, support.TESTFN, 'rwax+')


class CMiscIOTest(MiscIOTest):
    io = io

    def test_readinto_buffer_overflow(self):
        # Issue #18025
        class BadReader(self.io.BufferedIOBase):
            def read(self, n=-1):
                return b'x' * 10**6
        bufio = BadReader()
        b = bytearray(2)
        self.assertRaises(ValueError, bufio.readinto, b)

class PyMiscIOTest(MiscIOTest):
    io = pyio


@unittest.skipIf(os.name == 'nt', 'POSIX signals required for this test.')
class SignalsTest(unittest.TestCase):

    def setUp(self):
        self.oldalrm = signal.signal(signal.SIGALRM, self.alarm_interrupt)

    def tearDown(self):
        signal.signal(signal.SIGALRM, self.oldalrm)

    def alarm_interrupt(self, sig, frame):
        1/0

    @unittest.skipUnless(threading, 'Threading required for this test.')
    def check_interrupted_write(self, item, bytes, **fdopen_kwargs):
        """Check that a partial write, when it gets interrupted, properly
        invokes the signal handler, and bubbles up the exception raised
        in the latter."""
        read_results = []
        def _read():
            if hasattr(signal, 'pthread_sigmask'):
                signal.pthread_sigmask(signal.SIG_BLOCK, [signal.SIGALRM])
            s = os.read(r, 1)
            read_results.append(s)
        t = threading.Thread(target=_read)
        t.daemon = True
        r, w = os.pipe()
        fdopen_kwargs["closefd"] = False
        large_data = item * (support.PIPE_MAX_SIZE // len(item) + 1)
        try:
            wio = self.io.open(w, **fdopen_kwargs)
            t.start()
            # Fill the pipe enough that the write will be blocking.
            # It will be interrupted by the timer armed above.  Since the
            # other thread has read one byte, the low-level write will
            # return with a successful (partial) result rather than an EINTR.
            # The buffered IO layer must check for pending signal
            # handlers, which in this case will invoke alarm_interrupt().
            signal.alarm(1)
            try:
                self.assertRaises(ZeroDivisionError, wio.write, large_data)
            finally:
                signal.alarm(0)
            t.join()
            # We got one byte, get another one and check that it isn't a
            # repeat of the first one.
            read_results.append(os.read(r, 1))
            self.assertEqual(read_results, [bytes[0:1], bytes[1:2]])
        finally:
            os.close(w)
            os.close(r)
            # This is deliberate. If we didn't close the file descriptor
            # before closing wio, wio would try to flush its internal
            # buffer, and block again.
            try:
                wio.close()
            except OSError as e:
                if e.errno != errno.EBADF:
                    raise

    def test_interrupted_write_unbuffered(self):
        self.check_interrupted_write(b"xy", b"xy", mode="wb", buffering=0)

    def test_interrupted_write_buffered(self):
        self.check_interrupted_write(b"xy", b"xy", mode="wb")

    # Issue #22331: The test hangs on FreeBSD 7.2
    @support.requires_freebsd_version(8)
    def test_interrupted_write_text(self):
        self.check_interrupted_write("xy", b"xy", mode="w", encoding="ascii")

    @support.no_tracing
    def check_reentrant_write(self, data, **fdopen_kwargs):
        def on_alarm(*args):
            # Will be called reentrantly from the same thread
            wio.write(data)
            1/0
        signal.signal(signal.SIGALRM, on_alarm)
        r, w = os.pipe()
        wio = self.io.open(w, **fdopen_kwargs)
        try:
            signal.alarm(1)
            # Either the reentrant call to wio.write() fails with RuntimeError,
            # or the signal handler raises ZeroDivisionError.
            with self.assertRaises((ZeroDivisionError, RuntimeError)) as cm:
                while 1:
                    for i in range(100):
                        wio.write(data)
                        wio.flush()
                    # Make sure the buffer doesn't fill up and block further writes
                    os.read(r, len(data) * 100)
            exc = cm.exception
            if isinstance(exc, RuntimeError):
                self.assertTrue(str(exc).startswith("reentrant call"), str(exc))
        finally:
            wio.close()
            os.close(r)

    def test_reentrant_write_buffered(self):
        self.check_reentrant_write(b"xy", mode="wb")

    def test_reentrant_write_text(self):
        self.check_reentrant_write("xy", mode="w", encoding="ascii")

    def check_interrupted_read_retry(self, decode, **fdopen_kwargs):
        """Check that a buffered read, when it gets interrupted (either
        returning a partial result or EINTR), properly invokes the signal
        handler and retries if the latter returned successfully."""
        r, w = os.pipe()
        fdopen_kwargs["closefd"] = False
        def alarm_handler(sig, frame):
            os.write(w, b"bar")
        signal.signal(signal.SIGALRM, alarm_handler)
        try:
            rio = self.io.open(r, **fdopen_kwargs)
            os.write(w, b"foo")
            signal.alarm(1)
            # Expected behaviour:
            # - first raw read() returns partial b"foo"
            # - second raw read() returns EINTR
            # - third raw read() returns b"bar"
            self.assertEqual(decode(rio.read(6)), "foobar")
        finally:
            rio.close()
            os.close(w)
            os.close(r)

    def test_interrupted_read_retry_buffered(self):
        self.check_interrupted_read_retry(lambda x: x.decode('latin1'),
                                          mode="rb")

    def test_interrupted_read_retry_text(self):
        self.check_interrupted_read_retry(lambda x: x,
                                          mode="r")

    @unittest.skipUnless(threading, 'Threading required for this test.')
    def check_interrupted_write_retry(self, item, **fdopen_kwargs):
        """Check that a buffered write, when it gets interrupted (either
        returning a partial result or EINTR), properly invokes the signal
        handler and retries if the latter returned successfully."""
        select = support.import_module("select")

        # A quantity that exceeds the buffer size of an anonymous pipe's
        # write end.
        N = support.PIPE_MAX_SIZE
        r, w = os.pipe()
        fdopen_kwargs["closefd"] = False

        # We need a separate thread to read from the pipe and allow the
        # write() to finish.  This thread is started after the SIGALRM is
        # received (forcing a first EINTR in write()).
        read_results = []
        write_finished = False
        error = None
        def _read():
            try:
                while not write_finished:
                    while r in select.select([r], [], [], 1.0)[0]:
                        s = os.read(r, 1024)
                        read_results.append(s)
            except BaseException as exc:
                nonlocal error
                error = exc
        t = threading.Thread(target=_read)
        t.daemon = True
        def alarm1(sig, frame):
            signal.signal(signal.SIGALRM, alarm2)
            signal.alarm(1)
        def alarm2(sig, frame):
            t.start()

        large_data = item * N
        signal.signal(signal.SIGALRM, alarm1)
        try:
            wio = self.io.open(w, **fdopen_kwargs)
            signal.alarm(1)
            # Expected behaviour:
            # - first raw write() is partial (because of the limited pipe buffer
            #   and the first alarm)
            # - second raw write() returns EINTR (because of the second alarm)
            # - subsequent write()s are successful (either partial or complete)
            written = wio.write(large_data)
            self.assertEqual(N, written)

            wio.flush()
            write_finished = True
            t.join()

<<<<<<< HEAD
=======
            self.assertIsNone(error)
>>>>>>> 9db55004
            self.assertEqual(N, sum(len(x) for x in read_results))
        finally:
            write_finished = True
            os.close(w)
            os.close(r)
            # This is deliberate. If we didn't close the file descriptor
            # before closing wio, wio would try to flush its internal
            # buffer, and could block (in case of failure).
            try:
                wio.close()
            except OSError as e:
                if e.errno != errno.EBADF:
                    raise

    def test_interrupted_write_retry_buffered(self):
        self.check_interrupted_write_retry(b"x", mode="wb")

    def test_interrupted_write_retry_text(self):
        self.check_interrupted_write_retry("x", mode="w", encoding="latin1")


class CSignalsTest(SignalsTest):
    io = io

class PySignalsTest(SignalsTest):
    io = pyio

    # Handling reentrancy issues would slow down _pyio even more, so the
    # tests are disabled.
    test_reentrant_write_buffered = None
    test_reentrant_write_text = None


def load_tests(*args):
    tests = (CIOTest, PyIOTest,
             CBufferedReaderTest, PyBufferedReaderTest,
             CBufferedWriterTest, PyBufferedWriterTest,
             CBufferedRWPairTest, PyBufferedRWPairTest,
             CBufferedRandomTest, PyBufferedRandomTest,
             StatefulIncrementalDecoderTest,
             CIncrementalNewlineDecoderTest, PyIncrementalNewlineDecoderTest,
             CTextIOWrapperTest, PyTextIOWrapperTest,
             CMiscIOTest, PyMiscIOTest,
             CSignalsTest, PySignalsTest,
             )

    # Put the namespaces of the IO module we are testing and some useful mock
    # classes in the __dict__ of each test.
    mocks = (MockRawIO, MisbehavedRawIO, MockFileIO, CloseFailureIO,
             MockNonBlockWriterIO, MockUnseekableIO, MockRawIOWithoutRead)
    all_members = io.__all__ + ["IncrementalNewlineDecoder"]
    c_io_ns = {name : getattr(io, name) for name in all_members}
    py_io_ns = {name : getattr(pyio, name) for name in all_members}
    globs = globals()
    c_io_ns.update((x.__name__, globs["C" + x.__name__]) for x in mocks)
    py_io_ns.update((x.__name__, globs["Py" + x.__name__]) for x in mocks)
    # Avoid turning open into a bound method.
    py_io_ns["open"] = pyio.OpenWrapper
    for test in tests:
        if test.__name__.startswith("C"):
            for name, obj in c_io_ns.items():
                setattr(test, name, obj)
        elif test.__name__.startswith("Py"):
            for name, obj in py_io_ns.items():
                setattr(test, name, obj)

    suite = unittest.TestSuite([unittest.makeSuite(test) for test in tests])
    return suite

if __name__ == "__main__":
    unittest.main()<|MERGE_RESOLUTION|>--- conflicted
+++ resolved
@@ -3638,10 +3638,7 @@
             write_finished = True
             t.join()
 
-<<<<<<< HEAD
-=======
             self.assertIsNone(error)
->>>>>>> 9db55004
             self.assertEqual(N, sum(len(x) for x in read_results))
         finally:
             write_finished = True
