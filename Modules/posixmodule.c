--- conflicted
+++ resolved
@@ -4498,34 +4498,6 @@
 #endif /* HAVE_UNAME */
 
 
-<<<<<<< HEAD
-=======
-PyDoc_STRVAR(posix_utime__doc__,
-"utime(path, times=None, *[, ns], dir_fd=None, follow_symlinks=True)\n\
-Set the access and modified time of path.\n\
-\n\
-path may always be specified as a string.\n\
-On some platforms, path may also be specified as an open file descriptor.\n\
-  If this functionality is unavailable, using it raises an exception.\n\
-\n\
-If times is not None, it must be a tuple (atime, mtime);\n\
-    atime and mtime should be expressed as float seconds since the epoch.\n\
-If ns is specified, it must be a tuple (atime_ns, mtime_ns);\n\
-    atime_ns and mtime_ns should be expressed as integer nanoseconds\n\
-    since the epoch.\n\
-If times is None and ns is unspecified, utime uses the current time.\n\
-Specifying tuples for both times and ns is an error.\n\
-\n\
-If dir_fd is not None, it should be a file descriptor open to a directory,\n\
-  and path should be relative; path will then be relative to that directory.\n\
-If follow_symlinks is False, and the last element of the path is a symbolic\n\
-  link, utime will modify the symbolic link itself instead of the file the\n\
-  link points to.\n\
-It is an error to use dir_fd or follow_symlinks when specifying path\n\
-  as an open file descriptor.\n\
-dir_fd and follow_symlinks may not be available on your platform.\n\
-  If they are unavailable, using them will raise a NotImplementedError.");
->>>>>>> bf19d169
 
 typedef struct {
     int    now;
@@ -4707,7 +4679,7 @@
     dir_fd: dir_fd(requires='futimensat') = None
     follow_symlinks: bool=True
 
-# "utime(path, times=None, *, ns=None, dir_fd=None, follow_symlinks=True)\n\
+# "utime(path, times=None, *[, ns], dir_fd=None, follow_symlinks=True)\n\
 
 Set the access and modified time of path.
 
@@ -4717,10 +4689,10 @@
 
 If times is not None, it must be a tuple (atime, mtime);
     atime and mtime should be expressed as float seconds since the epoch.
-If ns is not None, it must be a tuple (atime_ns, mtime_ns);
+If ns is specified, it must be a tuple (atime_ns, mtime_ns);
     atime_ns and mtime_ns should be expressed as integer nanoseconds
     since the epoch.
-If both times and ns are None, utime uses the current time.
+If times is None and ns is unspecified, utime uses the current time.
 Specifying tuples for both times and ns is an error.
 
 If dir_fd is not None, it should be a file descriptor open to a directory,
@@ -4738,7 +4710,7 @@
 static PyObject *
 os_utime_impl(PyModuleDef *module, path_t *path, PyObject *times,
               PyObject *ns, int dir_fd, int follow_symlinks)
-/*[clinic end generated code: output=31f3434e560ba2f0 input=1f18c17d5941aa82]*/
+/*[clinic end generated code: output=31f3434e560ba2f0 input=081cdc54ca685385]*/
 {
 #ifdef MS_WINDOWS
     HANDLE hFile;
@@ -8733,7 +8705,6 @@
     *
     dir_fd: dir_fd(requires='mknodat')=None
 
-<<<<<<< HEAD
 Create a node in the file system.
 
 Create a node in the file system (file, device special file or named pipe)
@@ -8742,22 +8713,6 @@
 S_IFREG, S_IFCHR, S_IFBLK, and S_IFIFO.  If S_IFCHR or S_IFBLK is set on mode,
 device defines the newly created device special file (probably using
 os.makedev()).  Otherwise device is ignored.
-=======
-#if defined(HAVE_MKNOD) && defined(HAVE_MAKEDEV)
-PyDoc_STRVAR(posix_mknod__doc__,
-"mknod(path, mode=0o600, device=0, *, dir_fd=None)\n\n\
-Create a filesystem node (file, device special file or named pipe)\n\
-named path. mode specifies both the permissions to use and the\n\
-type of node to be created, being combined (bitwise OR) with one of\n\
-S_IFREG, S_IFCHR, S_IFBLK, and S_IFIFO. For S_IFCHR and S_IFBLK,\n\
-device defines the newly created device special file (probably using\n\
-os.makedev()), otherwise it is ignored.\n\
-\n\
-If dir_fd is not None, it should be a file descriptor open to a directory,\n\
-  and path should be relative; path will then be relative to that directory.\n\
-dir_fd may not be implemented on your platform.\n\
-  If it is unavailable, using it will raise a NotImplementedError.");
->>>>>>> bf19d169
 
 If dir_fd is not None, it should be a file descriptor open to a directory,
   and path should be relative; path will then be relative to that directory.
