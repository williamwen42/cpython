--- conflicted
+++ resolved
@@ -77,11 +77,7 @@
 static setentry *
 set_lookkey(PySetObject *so, PyObject *key, register Py_hash_t hash)
 {
-<<<<<<< HEAD
-    register size_t i;
-=======
     register size_t i;  /* Unsigned for defined overflow behavior. */
->>>>>>> 27cbcd62
     register size_t perturb;
     register setentry *freeslot;
     register size_t mask = so->mask;
@@ -163,11 +159,7 @@
 static setentry *
 set_lookkey_unicode(PySetObject *so, PyObject *key, register Py_hash_t hash)
 {
-<<<<<<< HEAD
-    register size_t i;
-=======
     register size_t i;  /* Unsigned for defined overflow behavior. */
->>>>>>> 27cbcd62
     register size_t perturb;
     register setentry *freeslot;
     register size_t mask = so->mask;
@@ -768,11 +760,7 @@
 frozenset_hash(PyObject *self)
 {
     PySetObject *so = (PySetObject *)self;
-<<<<<<< HEAD
-    Py_uhash_t h, hash = 1927868237U;
-=======
     Py_uhash_t h, hash = 1927868237UL;
->>>>>>> 27cbcd62
     setentry *entry;
     Py_ssize_t pos = 0;
 
@@ -787,19 +775,11 @@
            hashes so that many distinct combinations collapse to only
            a handful of distinct hash values. */
         h = entry->hash;
-<<<<<<< HEAD
-        hash ^= (h ^ (h << 16) ^ 89869747U)  * 3644798167U;
-    }
-    hash = hash * 69069U + 907133923U;
-    if (hash == -1)
-        hash = 590923713U;
-=======
         hash ^= (h ^ (h << 16) ^ 89869747UL)  * 3644798167UL;
     }
-    hash = hash * 69069UL + 907133923UL;
+    hash = hash * 69069U + 907133923UL;
     if (hash == -1)
         hash = 590923713UL;
->>>>>>> 27cbcd62
     so->hash = hash;
     return hash;
 }
